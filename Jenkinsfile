#!/usr/bin/groovy
/* Copyright (C) 2019 Intel Corporation
 * All rights reserved.
 *
 * Redistribution and use in source and binary forms, with or without
 * modification, are permitted for any purpose (including commercial purposes)
 * provided that the following conditions are met:
 *
 * 1. Redistributions of source code must retain the above copyright notice,
 *    this list of conditions, and the following disclaimer.
 *
 * 2. Redistributions in binary form must reproduce the above copyright notice,
 *    this list of conditions, and the following disclaimer in the
 *    documentation and/or materials provided with the distribution.
 *
 * 3. In addition, redistributions of modified forms of the source or binary
 *    code must carry prominent notices stating that the original code was
 *    changed and the date of the change.
 *
 *  4. All publications or advertising materials mentioning features or use of
 *     this software are asked, but not required, to acknowledge that it was
 *     developed by Intel Corporation and credit the contributors.
 *
 * 5. Neither the name of Intel Corporation, nor the name of any Contributor
 *    may be used to endorse or promote products derived from this software
 *    without specific prior written permission.
 *
 * THIS SOFTWARE IS PROVIDED BY THE COPYRIGHT HOLDERS AND CONTRIBUTORS "AS IS"
 * AND ANY EXPRESS OR IMPLIED WARRANTIES, INCLUDING, BUT NOT LIMITED TO, THE
 * IMPLIED WARRANTIES OF MERCHANTABILITY AND FITNESS FOR A PARTICULAR PURPOSE
 * ARE DISCLAIMED. IN NO EVENT SHALL THE COPYRIGHT HOLDER BE LIABLE FOR ANY
 * DIRECT, INDIRECT, INCIDENTAL, SPECIAL, EXEMPLARY, OR CONSEQUENTIAL DAMAGES
 * (INCLUDING, BUT NOT LIMITED TO, PROCUREMENT OF SUBSTITUTE GOODS OR SERVICES;
 * LOSS OF USE, DATA, OR PROFITS; OR BUSINESS INTERRUPTION) HOWEVER CAUSED AND
 * ON ANY THEORY OF LIABILITY, WHETHER IN CONTRACT, STRICT LIABILITY, OR TORT
 * (INCLUDING NEGLIGENCE OR OTHERWISE) ARISING IN ANY WAY OUT OF THE USE OF
 * THIS SOFTWARE, EVEN IF ADVISED OF THE POSSIBILITY OF SUCH DAMAGE.
 */
// To use a test branch (i.e. PR) until it lands to master
// I.e. for testing library changes
//@Library(value="pipeline-lib@your_branch") _

def arch=""
def sanitized_JOB_NAME = JOB_NAME.toLowerCase().replaceAll('/', '-').replaceAll('%2f', '-')

pipeline {
    agent { label 'lightweight' }

    triggers {
        cron(env.BRANCH_NAME == 'master' ? '0 0 * * *' : '')
    }

    environment {
        GITHUB_USER = credentials('daos-jenkins-review-posting')
        BAHTTPS_PROXY = "${env.HTTP_PROXY ? '--build-arg HTTP_PROXY="' + env.HTTP_PROXY + '" --build-arg http_proxy="' + env.HTTP_PROXY + '"' : ''}"
        BAHTTP_PROXY = "${env.HTTP_PROXY ? '--build-arg HTTPS_PROXY="' + env.HTTPS_PROXY + '" --build-arg https_proxy="' + env.HTTPS_PROXY + '"' : ''}"
        UID=sh(script: "id -u", returnStdout: true)
        BUILDARGS = "--build-arg NOBUILD=1 --build-arg UID=$env.UID $env.BAHTTP_PROXY $env.BAHTTPS_PROXY"
    }

    options {
        // preserve stashes so that jobs can be started at the test stage
        preserveStashes(buildCount: 5)
    }

    stages {
        stage('Cancel Previous Builds') {
            when { changeRequest() }
            steps {
                cancelPreviousBuilds()
            }
        }
        stage('Pre-build') {
            parallel {
                stage('checkpatch') {
                    agent {
                        dockerfile {
                            filename 'Dockerfile.centos.7'
                            dir 'utils/docker'
                            label 'docker_runner'
                            additionalBuildArgs "-t ${sanitized_JOB_NAME}-centos7 " + '$BUILDARGS'
                        }
                    }
                    steps {
                        checkPatch user: GITHUB_USER_USR,
                                   password: GITHUB_USER_PSW,
                                   ignored_files: "src/control/vendor/*:src/mgmt/*.pb-c.[ch]:src/iosrv/*.pb-c.[ch]:src/security/*.pb-c.[ch]"
                    }
                    post {
                        always {
                            archiveArtifacts artifacts: 'pylint.log', allowEmptyArchive: true
                            /* when JENKINS-39203 is resolved, can probably use stepResult
                               here and remove the remaining post conditions
                               stepResult name: env.STAGE_NAME,
                                          context: 'build/' + env.STAGE_NAME,
                                          result: ${currentBuild.currentResult}
                            */
                        }
                        /* temporarily moved into stepResult due to JENKINS-39203
                        success {
                            githubNotify credentialsId: 'daos-jenkins-commit-status',
                                         description: env.STAGE_NAME,
                                         context: 'pre-build/' + env.STAGE_NAME,
                                         status: 'SUCCESS'
                        }
                        unstable {
                            githubNotify credentialsId: 'daos-jenkins-commit-status',
                                         description: env.STAGE_NAME,
                                         context: 'pre-build/' + env.STAGE_NAME,
                                         status: 'FAILURE'
                        }
                        failure {
                            githubNotify credentialsId: 'daos-jenkins-commit-status',
                                         description: env.STAGE_NAME,
                                         context: 'pre-build/' + env.STAGE_NAME,
                                         status: 'ERROR'
                        }
                        */
                    }
                }
            }
        }
        stage('Build') {
            // abort other builds if/when one fails to avoid wasting time
            // and resources
            failFast true
            parallel {
                stage('Build RPM on CentOS 7') {
                    agent {
                        dockerfile {
                            filename 'Dockerfile-mockbuild.centos.7'
                            dir 'utils/docker'
                            label 'docker_runner'
                            additionalBuildArgs '--build-arg UID=$(id -u) --build-arg JENKINS_URL=' +
                                                env.JENKINS_URL
                            args  '--group-add mock --cap-add=SYS_ADMIN --privileged=true'
                        }
                    }
                    steps {
                         githubNotify credentialsId: 'daos-jenkins-commit-status',
                                      description: env.STAGE_NAME,
                                      context: "build" + "/" + env.STAGE_NAME,
                                      status: "PENDING"
                        checkoutScm withSubmodules: true
                        sh label: env.STAGE_NAME,
                           script: '''rm -rf artifacts/centos7/
                                      mkdir -p artifacts/centos7/
                              if make -C utils/rpms srpm; then
                                  if make -C utils/rpms mockbuild; then
                                      (cd /var/lib/mock/epel-7-x86_64/result/ &&
                                       cp -r . $OLDPWD/artifacts/centos7/)
                                      createrepo artifacts/centos7/
                                  else
                                      rc=\${PIPESTATUS[0]}
                                      (cd /var/lib/mock/epel-7-x86_64/result/ &&
                                       cp -r . $OLDPWD/artifacts/centos7/)
                                      cp -af utils/rpms/_topdir/SRPMS artifacts/centos7/
                                      exit \$rc
                                  fi
                              else
                                  exit \${PIPESTATUS[0]}
                              fi'''
                    }
                    post {
                        always {
                            archiveArtifacts artifacts: 'artifacts/centos7/**'
                        }
                        success {
                            stepResult name: env.STAGE_NAME, context: "build",
                                       result: "SUCCESS"
                        }
                        unstable {
                            stepResult name: env.STAGE_NAME, context: "build",
                                       result: "UNSTABLE"
                        }
                        failure {
                            stepResult name: env.STAGE_NAME, context: "build",
                                       result: "FAILURE"
                        }
                    }
                }
                stage('Build RPM on SLES 12.3') {
                    agent {
                        dockerfile {
                            filename 'Dockerfile-rpmbuild.sles.12.3'
                            dir 'utils/docker'
                            label 'docker_runner'
                            additionalBuildArgs '--build-arg UID=$(id -u) --build-arg JENKINS_URL=' +
                                                env.JENKINS_URL +
                                                 " --build-arg CACHEBUST=${currentBuild.startTimeInMillis}"
                        }
                    }
                    steps {
                         githubNotify credentialsId: 'daos-jenkins-commit-status',
                                      description: env.STAGE_NAME,
                                      context: "build" + "/" + env.STAGE_NAME,
                                      status: "PENDING"
                        checkoutScm withSubmodules: true
                        sh label: env.STAGE_NAME,
                           script: '''rm -rf artifacts/sles12.3/
                              mkdir -p artifacts/sles12.3/
                              rm -rf utils/rpms/_topdir/SRPMS
                              if make -C utils/rpms srpm; then
                                  rm -rf utils/rpms/_topdir/RPMS
                                  if make -C utils/rpms rpms; then
                                      ln utils/rpms/_topdir/{RPMS/*,SRPMS}/*  artifacts/sles12.3/
                                      createrepo artifacts/sles12.3/
                                  else
                                      exit \${PIPESTATUS[0]}
                                  fi
                              else
                                  exit \${PIPESTATUS[0]}
                              fi'''
                    }
                    post {
                        always {
                            archiveArtifacts artifacts: 'artifacts/sles12.3/**'
                        }
                        success {
                            stepResult name: env.STAGE_NAME, context: "build",
                                       result: "SUCCESS"
                        }
                        unstable {
                            stepResult name: env.STAGE_NAME, context: "build",
                                       result: "UNSTABLE"
                        }
                        failure {
                            stepResult name: env.STAGE_NAME, context: "build",
                                       result: "FAILURE"
                        }
                    }

                }
                stage('Build on CentOS 7') {
                    agent {
                        dockerfile {
                            filename 'Dockerfile.centos.7'
                            dir 'utils/docker'
                            label 'docker_runner'
                            additionalBuildArgs "-t ${sanitized_JOB_NAME}-centos7 " + '$BUILDARGS'
                        }
                    }
                    steps {
                        sconsBuild clean: "_build.external${arch}",
                                   failure_artifacts: 'config.log-centos7-gcc'
                        stash name: 'CentOS-install', includes: 'install/**'
                        stash name: 'CentOS-build-vars', includes: ".build_vars${arch}.*"
                        stash name: 'CentOS-tests',
                                    includes: '''build/src/rdb/raft/src/tests_main,
                                                 build/src/common/tests/btree_direct,
                                                 build/src/common/tests/btree,
                                                 build/src/common/tests/sched,
                                                 build/src/common/tests/drpc_tests,
                                                 build/src/common/tests/acl_api_tests,
                                                 build/src/common/tests/acl_util_tests,
                                                 build/src/common/tests/acl_util_real,
                                                 build/src/iosrv/tests/drpc_progress_tests,
                                                 build/src/control/src/github.com/daos-stack/daos/src/control/mgmt,
                                                 build/src/client/api/tests/eq_tests,
                                                 build/src/iosrv/tests/drpc_handler_tests,
                                                 build/src/iosrv/tests/drpc_listener_tests,
                                                 build/src/security/tests/cli_security_tests,
                                                 build/src/security/tests/srv_acl_tests,
                                                 build/src/vos/vea/tests/vea_ut,
                                                 build/src/common/tests/umem_test,
                                                 scons_local/build_info/**,
                                                 src/common/tests/btree.sh,
                                                 src/control/run_go_tests.sh,
                                                 src/rdb/raft_tests/raft_tests.py,
                                                 src/vos/tests/evt_ctl.sh'''
                    }
                    post {
                        always {
                            node('lightweight') {
                                recordIssues enabledForFailure: true,
                                             aggregatingResults: true,
                                             id: "analysis-centos7",
                                             tools: [ gcc4(), cppCheck() ],
                                             filters: [excludeFile('.*\\/_build\\.external\\/.*'),
                                                       excludeFile('_build\\.external\\/.*')]
                            }
                            /* when JENKINS-39203 is resolved, can probably use stepResult
                               here and remove the remaining post conditions
                               stepResult name: env.STAGE_NAME,
                                          context: 'build/' + env.STAGE_NAME,
                                          result: ${currentBuild.currentResult}
                            */
                        }
                        success {
                            sh '''rm -rf daos-devel/
                                  mkdir daos-devel/
                                  mv install/{lib,include} daos-devel/'''
                            archiveArtifacts artifacts: 'daos-devel/**'
                            sh "rm -rf _build.external${arch}"
                            /* temporarily moved into stepResult due to JENKINS-39203
                            githubNotify credentialsId: 'daos-jenkins-commit-status',
                                         description: env.STAGE_NAME,
                                         context: 'build/' + env.STAGE_NAME,
                                         status: 'SUCCESS'
                            */
                        }
                        unstable {
                            sh 'mv config.log config.log-centos7-gcc'
                            archiveArtifacts artifacts: 'config.log-centos7-gcc'
                            /* temporarily moved into stepResult due to JENKINS-39203
                            githubNotify credentialsId: 'daos-jenkins-commit-status',
                                         description: env.STAGE_NAME,
                                         context: 'build/' + env.STAGE_NAME,
                                         status: 'FAILURE'
                            */
                        }
                        failure {
                            sh 'mv config.log config.log-centos7-gcc'
                            archiveArtifacts artifacts: 'config.log-centos7-gcc'
                            /* temporarily moved into stepResult due to JENKINS-39203
                            githubNotify credentialsId: 'daos-jenkins-commit-status',
                                         description: env.STAGE_NAME,
                                         context: 'build/' + env.STAGE_NAME,
                                         status: 'ERROR'
                            */
                        }
                    }
                }
                stage('Build on CentOS 7 with Clang') {
                    when { beforeAgent true
                           branch 'master' }
                    agent {
                        dockerfile {
                            filename 'Dockerfile.centos.7'
                            dir 'utils/docker'
                            label 'docker_runner'
                            additionalBuildArgs "-t ${sanitized_JOB_NAME}-centos7 " + '$BUILDARGS'
                        }
                    }
                    steps {
                        sconsBuild clean: "_build.external${arch}", COMPILER: "clang",
                                   failure_artifacts: 'config.log-centos7-clang'
                    }
                    post {
                        always {
                            node('lightweight') {
                                recordIssues enabledForFailure: true,
                                             aggregatingResults: true,
                                             id: "analysis-centos7-clang",
                                             tools: [ clang(), cppCheck() ],
                                             filters: [excludeFile('.*\\/_build\\.external\\/.*'),
                                                       excludeFile('_build\\.external\\/.*')]
                            }
                            /* when JENKINS-39203 is resolved, can probably use stepResult
                               here and remove the remaining post conditions
                               stepResult name: env.STAGE_NAME,
                                          context: 'build/' + env.STAGE_NAME,
                                          result: ${currentBuild.currentResult}
                            */
                        }
                        success {
                            /* temporarily moved into stepResult due to JENKINS-39203
                            githubNotify credentialsId: 'daos-jenkins-commit-status',
                                         description: env.STAGE_NAME,
                                         context: 'build/' + env.STAGE_NAME,
                                         status: 'SUCCESS'
                            */
                            sh "rm -rf _build.external${arch}"
                        }
                        unstable {
                            sh 'mv config.log config.log-centos7-clang'
                            archiveArtifacts artifacts: 'config.log-centos7-clang'
                            /* temporarily moved into stepResult due to JENKINS-39203
                            githubNotify credentialsId: 'daos-jenkins-commit-status',
                                         description: env.STAGE_NAME,
                                         context: 'build/' + env.STAGE_NAME,
                                         status: 'FAILURE'
                            */
                        }
                        failure {
                            sh 'mv config.log config.log-centos7-clang'
                            archiveArtifacts artifacts: 'config.log-centos7-clang'
                            /* temporarily moved into stepResult due to JENKINS-39203
                            githubNotify credentialsId: 'daos-jenkins-commit-status',
                                         description: env.STAGE_NAME,
                                         context: 'build/' + env.STAGE_NAME,
                                         status: 'ERROR'
                            */
                        }
                    }
                }
                stage('Build on Ubuntu 18.04') {
                    when { beforeAgent true
                           branch 'master' }
                    agent {
                        dockerfile {
                            filename 'Dockerfile.ubuntu.18.04'
                            dir 'utils/docker'
                            label 'docker_runner'
                            additionalBuildArgs "-t ${sanitized_JOB_NAME}-ubuntu18.04 " + '$BUILDARGS'
                        }
                    }
                    steps {
                        sconsBuild clean: "_build.external${arch}",
                                   failure_artifacts: 'config.log-ubuntu18.04-gcc'
                    }
                    post {
                        always {
                            node('lightweight') {
                                recordIssues enabledForFailure: true,
                                             aggregatingResults: true,
                                             id: "analysis-ubuntu18",
                                             tools: [ gcc4(), cppCheck() ],
                                             filters: [excludeFile('.*\\/_build\\.external\\/.*'),
                                                       excludeFile('_build\\.external\\/.*')]
                            }
                            /* when JENKINS-39203 is resolved, can probably use stepResult
                               here and remove the remaining post conditions
                               stepResult name: env.STAGE_NAME,
                                          context: 'build/' + env.STAGE_NAME,
                                          result: ${currentBuild.currentResult}
                            */
                        }
                        success {
                            /* temporarily moved into stepResult due to JENKINS-39203
                            githubNotify credentialsId: 'daos-jenkins-commit-status',
                                         description: env.STAGE_NAME,
                                         context: 'build/' + env.STAGE_NAME,
                                         status: 'SUCCESS'
                            */
                            sh "rm -rf _build.external${arch}"
                        }
                        unstable {
                            sh 'mv config.log config.log-ubuntu18.04-gcc'
                            archiveArtifacts artifacts: 'config.log-ubuntu18.04-gcc'
                            /* temporarily moved into stepResult due to JENKINS-39203
                            githubNotify credentialsId: 'daos-jenkins-commit-status',
                                         description: env.STAGE_NAME,
                                         context: 'build/' + env.STAGE_NAME,
                                         status: 'FAILURE'
                            */
                        }
                        failure {
                            sh 'mv config.log config.log-ubuntu18.04-gcc'
                            archiveArtifacts artifacts: 'config.log-ubuntu18.04-gcc'
                            /* temporarily moved into stepResult due to JENKINS-39203
                            githubNotify credentialsId: 'daos-jenkins-commit-status',
                                         description: env.STAGE_NAME,
                                         context: 'build/' + env.STAGE_NAME,
                                         status: 'ERROR'
                            */
                        }
                    }
                }
                stage('Build on Ubuntu 18.04 with Clang') {
                    agent {
                        dockerfile {
                            filename 'Dockerfile.ubuntu.18.04'
                            dir 'utils/docker'
                            label 'docker_runner'
                            additionalBuildArgs "-t ${sanitized_JOB_NAME}-ubuntu18.04 " + '$BUILDARGS'
                        }
                    }
                    steps {
                        sconsBuild clean: "_build.external${arch}", COMPILER: "clang",
                                   failure_artifacts: 'config.log-ubuntu18.04-clag'
                    }
                    post {
                        always {
                            node('lightweight') {
                                recordIssues enabledForFailure: true,
                                             aggregatingResults: true,
                                             id: "analysis-ubuntu18-clang",
                                             tools: [ clang(), cppCheck() ],
                                             filters: [excludeFile('.*\\/_build\\.external\\/.*'),
                                                       excludeFile('_build\\.external\\/.*')]
                            }
                            /* when JENKINS-39203 is resolved, can probably use stepResult
                               here and remove the remaining post conditions
                               stepResult name: env.STAGE_NAME,
                                          context: 'build/' + env.STAGE_NAME,
                                          result: ${currentBuild.currentResult}
                            */
                        }
                        success {
                            /* temporarily moved into stepResult due to JENKINS-39203
                            githubNotify credentialsId: 'daos-jenkins-commit-status',
                                         description: env.STAGE_NAME,
                                         context: 'build/' + env.STAGE_NAME,
                                         status: 'SUCCESS'
                            */
                            sh "rm -rf _build.external${arch}"
                        }
                        unstable {
                            sh 'mv config.log config.log-ubuntu18.04-clang'
                            archiveArtifacts artifacts: 'config.log-ubuntu18.04-clang'
                            /* temporarily moved into stepResult due to JENKINS-39203
                            githubNotify credentialsId: 'daos-jenkins-commit-status',
                                         description: env.STAGE_NAME,
                                         context: 'build/' + env.STAGE_NAME,
                                         status: 'FAILURE'
                            */
                        }
                        failure {
                            sh 'mv config.log config.log-ubuntu18.04-clang'
                            archiveArtifacts artifacts: 'config.log-ubuntu18.04-clang'
                            /* temporarily moved into stepResult due to JENKINS-39203
                            githubNotify credentialsId: 'daos-jenkins-commit-status',
                                         description: env.STAGE_NAME,
                                         context: 'build/' + env.STAGE_NAME,
                                         status: 'ERROR'
                            */
                        }
                    }
                }
                stage('Build on SLES 12.3') {
                    when { beforeAgent true
                           environment name: 'SLES12_3_DOCKER', value: 'true' }
                    agent {
                        dockerfile {
                            filename 'Dockerfile.sles.12.3'
                            dir 'utils/docker'
                            label 'docker_runner'
                            additionalBuildArgs "-t ${sanitized_JOB_NAME}-sles12.3 " + '$BUILDARGS'
                        }
                    }
                    steps {
                        sconsBuild clean: "_build.external${arch}",
                                   failure_artifacts: 'config.log-sles12.3-gcc'
                    }
                    post {
                        always {
                            node('lightweight') {
                                /* Stack dumping for sles12sp3/leap42.3:
                                recordIssues enabledForFailure: true,
                                             aggregatingResults: true,
                                             id: "analysis-sles12.3",
                                             tools: [ gcc4(), cppCheck() ],
                                             filters: [excludeFile('.*\\/_build\\.external\\/.*'),
                                                       excludeFile('_build\\.external\\/.*')]
                                */
                            }
                            /* when JENKINS-39203 is resolved, can probably use stepResult
                               here and remove the remaining post conditions
                               stepResult name: env.STAGE_NAME,
                                          context: 'build/' + env.STAGE_NAME,
                                          result: ${currentBuild.currentResult}
                            */
                        }
                        success {
                            /* temporarily moved into stepResult due to JENKINS-39203
                            githubNotify credentialsId: 'daos-jenkins-commit-status',
                                         description: env.STAGE_NAME,
                                         context: 'build/' + env.STAGE_NAME,
                                         status: 'SUCCESS'
                            */
                            sh "rm -rf _build.external${arch}"
                        }
                        unstable {
                            sh 'mv config.log config.log-sles12.3-gcc'
                            archiveArtifacts artifacts: 'config.log-sles12.3-gcc'
                            /* temporarily moved into stepResult due to JENKINS-39203
                            githubNotify credentialsId: 'daos-jenkins-commit-status',
                                         description: env.STAGE_NAME,
                                         context: 'build/' + env.STAGE_NAME,
                                         status: 'FAILURE'
                            */
                        }
                        failure {
                            sh 'mv config.log config.log-sles12.3-gcc'
                            archiveArtifacts artifacts: 'config.log-sles12.3-gcc'
                            /* temporarily moved into stepResult due to JENKINS-39203
                            githubNotify credentialsId: 'daos-jenkins-commit-status',
                                         description: env.STAGE_NAME,
                                         context: 'build/' + env.STAGE_NAME,
                                         status: 'ERROR'
                            */
                        }
                    }
                }
                stage('Build on Leap 42.3') {
                    when { beforeAgent true
                           environment name: 'LEAP42_3_DOCKER', value: 'true' }
                    agent {
                        dockerfile {
                            filename 'Dockerfile.leap.42.3'
                            dir 'utils/docker'
                            label 'docker_runner'
                            additionalBuildArgs "-t ${sanitized_JOB_NAME}-leap42.3 " + '$BUILDARGS'
                        }
                    }
                    steps {
                        sconsBuild clean: "_build.external${arch}",
                                   failure_artifacts: 'config.log-leap42.3-gcc'
                    }
                    post {
                        always {
                            node('lightweight') {
                                /* Stack dumping for sles12sp3/leap42.3:
                                recordIssues enabledForFailure: true,
                                             aggregatingResults: true,
                                             id: "analysis-leap42.3",
                                             tools: [ gcc4(), cppCheck() ],
                                             filters: [excludeFile('.*\\/_build\\.external\\/.*'),
                                                       excludeFile('_build\\.external\\/.*')]
                                */
                            }
                            /* when JENKINS-39203 is resolved, can probably use stepResult
                               here and remove the remaining post conditions
                               stepResult name: env.STAGE_NAME,
                                          context: 'build/' + env.STAGE_NAME,
                                          result: ${currentBuild.currentResult}
                            */
                        }
                        success {
                            /* temporarily moved into stepResult due to JENKINS-39203
                            githubNotify credentialsId: 'daos-jenkins-commit-status',
                                         description: env.STAGE_NAME,
                                         context: 'build/' + env.STAGE_NAME,
                                         status: 'SUCCESS'
                            */
                            sh "rm -rf _build.external${arch}"
                        }
                        unstable {
                            sh 'mv config.log config.log-leap42.3-gcc'
                            archiveArtifacts artifacts: 'config.log-leap42.3-gcc'
                            /* temporarily moved into stepResult due to JENKINS-39203
                            githubNotify credentialsId: 'daos-jenkins-commit-status',
                                         description: env.STAGE_NAME,
                                         context: 'build/' + env.STAGE_NAME,
                                         status: 'FAILURE'
                            */
                        }
                        failure {
                            sh 'mv config.log config.log-leap42.3-gcc'
                            archiveArtifacts artifacts: 'config.log-leap42.3-gcc'
                            /* temporarily moved into stepResult due to JENKINS-39203
                            githubNotify credentialsId: 'daos-jenkins-commit-status',
                                         description: env.STAGE_NAME,
                                         context: 'build/' + env.STAGE_NAME,
                                         status: 'ERROR'
                            */
                        }
                    }
                }
                stage('Build on Leap 15') {
                    when { beforeAgent true
                           branch 'master' }
                    agent {
                        dockerfile {
                            filename 'Dockerfile.leap.15'
                            dir 'utils/docker'
                            label 'docker_runner'
                            additionalBuildArgs "-t ${sanitized_JOB_NAME}-leap15 " + '$BUILDARGS'
                        }
                    }
                    steps {
                        sconsBuild clean: "_build.external${arch}",
                                   failure_artifacts: 'config.log-leap15-gcc'
                    }
                    post {
                        always {
                            node('lightweight') {
                                recordIssues enabledForFailure: true,
                                             aggregatingResults: true,
                                             id: "analysis-leap15",
                                             tools: [ gcc4(), cppCheck() ],
                                             filters: [excludeFile('.*\\/_build\\.external\\/.*'),
                                                       excludeFile('_build\\.external\\/.*')]
                            }
                            /* when JENKINS-39203 is resolved, can probably use stepResult
                               here and remove the remaining post conditions
                               stepResult name: env.STAGE_NAME,
                                          context: 'build/' + env.STAGE_NAME,
                                          result: ${currentBuild.currentResult}
                            */
                        }
                        success {
                            /* temporarily moved into stepResult due to JENKINS-39203
                            githubNotify credentialsId: 'daos-jenkins-commit-status',
                                         description: env.STAGE_NAME,
                                         context: 'build/' + env.STAGE_NAME,
                                         status: 'SUCCESS'
                            */
                            sh "rm -rf _build.external${arch}"
                        }
                        unstable {
                            sh 'mv config.log config.log-leap15-gcc'
                            archiveArtifacts artifacts: 'config.log-leap15-gcc'
                            /* temporarily moved into stepResult due to JENKINS-39203
                            githubNotify credentialsId: 'daos-jenkins-commit-status',
                                         description: env.STAGE_NAME,
                                         context: 'build/' + env.STAGE_NAME,
                                         status: 'FAILURE'
                            */
                        }
                        failure {
                            sh 'mv config.log config.log-leap15-gcc'
                            archiveArtifacts artifacts: 'config.log-leap15-gcc'
                            /* temporarily moved into stepResult due to JENKINS-39203
                            githubNotify credentialsId: 'daos-jenkins-commit-status',
                                         description: env.STAGE_NAME,
                                         context: 'build/' + env.STAGE_NAME,
                                         status: 'ERROR'
                            */
                        }
                    }
                }
                stage('Build on Leap 15 with Clang') {
                    when { beforeAgent true
                           branch 'master' }
                    agent {
                        dockerfile {
                            filename 'Dockerfile.leap.15'
                            dir 'utils/docker'
                            label 'docker_runner'
                            additionalBuildArgs "-t ${sanitized_JOB_NAME}-leap15 " + '$BUILDARGS'
                        }
                    }
                    steps {
                        sconsBuild clean: "_build.external${arch}", COMPILER: "clang",
                                   failure_artifacts: 'config.log-leap15-clang'
                    }
                    post {
                        always {
                            node('lightweight') {
                                recordIssues enabledForFailure: true,
                                             aggregatingResults: true,
                                             id: "analysis-leap15-clang",
                                             tools: [ clang(), cppCheck() ],
                                             filters: [excludeFile('.*\\/_build\\.external\\/.*'),
                                                       excludeFile('_build\\.external\\/.*')]
                            }
                            /* when JENKINS-39203 is resolved, can probably use stepResult
                               here and remove the remaining post conditions
                               stepResult name: env.STAGE_NAME,
                                          context: 'build/' + env.STAGE_NAME,
                                          result: ${currentBuild.currentResult}
                            */
                        }
                        success {
                            /* temporarily moved into stepResult due to JENKINS-39203
                            githubNotify credentialsId: 'daos-jenkins-commit-status',
                                         description: env.STAGE_NAME,
                                         context: 'build/' + env.STAGE_NAME,
                                         status: 'SUCCESS'
                            */
                            sh "rm -rf _build.external${arch}"
                        }
                        unstable {
                            sh 'mv config.log config.log-leap15-clang'
                            archiveArtifacts artifacts: 'config.log-leap15-clang'
                            /* temporarily moved into stepResult due to JENKINS-39203
                            githubNotify credentialsId: 'daos-jenkins-commit-status',
                                         description: env.STAGE_NAME,
                                         context: 'build/' + env.STAGE_NAME,
                                         status: 'FAILURE'
                            */
                        }
                        failure {
                            sh 'mv config.log config.log-leap15-clang'
                            archiveArtifacts artifacts: 'config.log-leap15-clang'
                            /* temporarily moved into stepResult due to JENKINS-39203
                            githubNotify credentialsId: 'daos-jenkins-commit-status',
                                         description: env.STAGE_NAME,
                                         context: 'build/' + env.STAGE_NAME,
                                         status: 'ERROR'
                            */
                        }
                    }
                }
                stage('Build on Leap 15 with Intel-C') {
                    agent {
                        dockerfile {
                            filename 'Dockerfile.leap.15'
                            dir 'utils/docker'
                            label 'docker_runner'
                            additionalBuildArgs "-t ${sanitized_JOB_NAME}-leap15 " + '$BUILDARGS'
                            args '-v /opt/intel:/opt/intel'
                        }
                    }
                    steps {
                        sconsBuild clean: "_build.external${arch}", COMPILER: "icc",
                                   failure_artifacts: 'config.log-leap15-icc'
                    }
                    post {
                        always {
                            node('lightweight') {
                                recordIssues enabledForFailure: true,
                                             aggregatingResults: true,
                                             id: "analysis-leap15-intelc",
                                             tools: [ intel(), cppCheck() ],
                                             filters: [excludeFile('.*\\/_build\\.external\\/.*'),
                                                       excludeFile('_build\\.external\\/.*')]
                            }
                            /* when JENKINS-39203 is resolved, can probably use stepResult
                               here and remove the remaining post conditions
                               stepResult name: env.STAGE_NAME,
                                          context: 'build/' + env.STAGE_NAME,
                                          result: ${currentBuild.currentResult}
                            */
                        }
                        success {
                            /* temporarily moved into stepResult due to JENKINS-39203
                            githubNotify credentialsId: 'daos-jenkins-commit-status',
                                         description: env.STAGE_NAME,
                                         context: 'build/' + env.STAGE_NAME,
                                         status: 'SUCCESS'
                            */
                            sh "rm -rf _build.external${arch}"
                        }
                        unstable {
                            sh 'mv config.log config.log-leap15-intelc'
                            archiveArtifacts artifacts: 'config.log-leap15-intelc'
                            /* temporarily moved into stepResult due to JENKINS-39203
                            githubNotify credentialsId: 'daos-jenkins-commit-status',
                                         description: env.STAGE_NAME,
                                         context: 'build/' + env.STAGE_NAME,
                                         status: 'FAILURE'
                            */
                        }
                        failure {
                            sh 'mv config.log config.log-leap15-intelc'
                            archiveArtifacts artifacts: 'config.log-leap15-intelc'
                            /* temporarily moved into stepResult due to JENKINS-39203
                            githubNotify credentialsId: 'daos-jenkins-commit-status',
                                         description: env.STAGE_NAME,
                                         context: 'build/' + env.STAGE_NAME,
                                         status: 'ERROR'
                            */
                        }
                    }
                }
            }
        }
        stage('Unit Test') {
            parallel {
                stage('run_test.sh') {
                    agent {
                        label 'ci_vm1'
                    }
                    steps {
                        provisionNodes NODELIST: env.NODELIST,
                                       node_count: 1,
                                       snapshot: true
                        runTest stashes: [ 'CentOS-tests', 'CentOS-install', 'CentOS-build-vars' ],
                                script: '''export PDSH_SSH_ARGS_APPEND="-i ci_key"
                                           # JENKINS-52781 tar function is breaking symlinks
					   rm -rf test_results
					   mkdir test_results
                                           rm -f build/src/control/src/github.com/daos-stack/daos/src/control
                                           mkdir -p build/src/control/src/github.com/daos-stack/daos/src/
                                           ln -s ../../../../../../../../src/control build/src/control/src/github.com/daos-stack/daos/src/control
                                           . ./.build_vars.sh
                                           DAOS_BASE=${SL_PREFIX%/install*}
                                           NODE=${NODELIST%%,*}
                                           ssh -i ci_key jenkins@$NODE "set -x
                                               set -e
                                               sudo bash -c 'echo \"1\" > /proc/sys/kernel/sysrq'
                                               if grep /mnt/daos\\  /proc/mounts; then
                                                   sudo umount /mnt/daos
                                               else
                                                   if [ ! -d /mnt/daos ]; then
                                                       sudo mkdir -p /mnt/daos
                                                   fi
                                               fi
                                               trap 'set +e; set -x; sudo umount /mnt/daos' EXIT
                                               sudo mount -t tmpfs -o size=16G tmpfs /mnt/daos
                                               sudo mkdir -p $DAOS_BASE
                                               trap 'set +e; set -x
                                                     cd
                                                     sudo umount /mnt/daos
                                                     sudo umount \"$DAOS_BASE\" || {
                                                         echo "Failed to unmount $DAOS_BASE"
                                                         ps axf
                                                     }' EXIT
                                               sudo mount -t nfs $HOSTNAME:$PWD $DAOS_BASE
					       # set CMOCKA envs here
					       export CMOCKA_MESSAGE_OUTPUT="xml"
					       export CMOCKA_XML_FILE="$DAOS_BASE/test_results/%g.xml"
                                               cd $DAOS_BASE
                                               OLD_CI=false utils/run_test.sh
                                               rm -rf run_test.sh/
                                               mkdir run_test.sh/
                                               [ -f /tmp/daos.log ] && mv /tmp/daos.log run_test.sh/
                                               # servers can sometimes take a while to stop when the test is done
                                               x=0
                                               while [ \"\\\$x\" -lt \"10\" ] &&
                                                     pgrep '(orterun|daos_server|daos_io_server)'; do
                                                   sleep 1
                                                   let x=\\\$x+1
                                               done"''',
                              junit_files: 'test_results/*.xml'
                    }
                    post {
                        /* temporarily moved into runTest->stepResult due to JENKINS-39203
                        success {
                            githubNotify credentialsId: 'daos-jenkins-commit-status',
                                         description: env.STAGE_NAME,
                                         context: 'test/' + env.STAGE_NAME,
                                         status: 'SUCCESS'
                        }
                        unstable {
                            githubNotify credentialsId: 'daos-jenkins-commit-status',
                                         description: env.STAGE_NAME,
                                         context: 'test/' + env.STAGE_NAME,
                                         status: 'FAILURE'
                        }
                        failure {
                            githubNotify credentialsId: 'daos-jenkins-commit-status',
                                         description: env.STAGE_NAME,
                                         context: 'test/' + env.STAGE_NAME,
                                         status: 'ERROR'
                        }
                        */
                        always {
				sh 'python utils/fix_cmocka_xml.py'
				junit 'test_results/*.xml'
				archiveArtifacts artifacts: 'run_test.sh/**'
                        }
                    }
                }
            }
        }
        stage('Test') {
            parallel {
                stage('Functional') {
                    agent {
                        label 'ci_vm9'
                    }
                    steps {
                        provisionNodes NODELIST: env.NODELIST,
                                       node_count: 9,
                                       snapshot: true
                        runTest stashes: [ 'CentOS-install', 'CentOS-build-vars' ],
                                script: '''export PDSH_SSH_ARGS_APPEND="-i ci_key"
                                           test_tag=$(git show -s --format=%B | sed -ne "/^Test-tag:/s/^.*: *//p")
                                           if [ -z "$test_tag" ]; then
                                               test_tag=regression,vm
                                           fi
                                           tnodes=$(echo $NODELIST | cut -d ',' -f 1-9)
                                           ./ftest.sh "$test_tag" $tnodes''',
<<<<<<< HEAD
                                junit_files: "src/tests/ftest/avocado/*/*/*.xml src/tests/ftest/*_results.xml",
                                failure_artifacts: 'Functional'
                    }
                    post {
                        always {
                            sh '''rm -rf src/tests/ftest/avocado/*/*/html/ Functional/
                                  mkdir Functional/
                                  ls *daos{,_agent}.log* >/dev/null && mv *daos{,_agent}.log* Functional/
                                  mv src/tests/ftest/avocado/* \
                                     $(ls src/tests/ftest/*.stacktrace || true) Functional/'''
                            junit 'Functional/*/*/results.xml, src/tests/ftest/*_results.xml'
                            archiveArtifacts artifacts: 'Functional/**'
=======
                                junit_files: "src/tests/ftest/avocado/*/*/*.xml, src/tests/ftest/*_results.xml",
                                failure_artifacts: env.STAGE_NAME
                    }
                    post {
                        always {
                            sh '''rm -rf src/tests/ftest/avocado/*/*/html/
                                  if [ -n "$STAGE_NAME" ]; then
                                      rm -rf "$STAGE_NAME/"
                                      mkdir "$STAGE_NAME/"
                                      ls *daos{,_agent}.log* >/dev/null && mv *daos{,_agent}.log* "$STAGE_NAME/"
                                      mv src/tests/ftest/avocado/* \
                                         $(ls src/tests/ftest/*.stacktrace || true) "$STAGE_NAME/"
                                  else
                                      echo "The STAGE_NAME environment variable is missing!"
                                      false
                                  fi'''
                            junit env.STAGE_NAME + '/*/*/results.xml, src/tests/ftest/*_results.xml'
                            archiveArtifacts artifacts: env.STAGE_NAME + '/**'
                        }
                        /* temporarily moved into runTest->stepResult due to JENKINS-39203
                        success {
                            githubNotify credentialsId: 'daos-jenkins-commit-status',
                                         description: env.STAGE_NAME,
                                         context: 'test/' + env.STAGE_NAME,
                                         status: 'SUCCESS'
                        }
                        unstable {
                            githubNotify credentialsId: 'daos-jenkins-commit-status',
                                         description: env.STAGE_NAME,
                                         context: 'test/' + env.STAGE_NAME,
                                         status: 'FAILURE'
                        }
                        failure {
                            githubNotify credentialsId: 'daos-jenkins-commit-status',
                                         description: env.STAGE_NAME,
                                         context: 'test/' + env.STAGE_NAME,
                                         status: 'ERROR'
                        }
                        */
                    }
                }
                stage('Functional_Hardware') {
                    agent {
                        label 'ci_nvme9'
                    }
                    steps {
                        // First snapshot provision the VM at beginning of list
                        provisionNodes NODELIST: env.NODELIST,
                                       node_count: 1,
                                       snapshot: true
                        // Then just reboot the physical nodes
                        provisionNodes NODELIST: env.NODELIST,
                                       node_count: 9,
                                       power_only: true
                        runTest stashes: [ 'CentOS-install', 'CentOS-build-vars' ],
                                script: '''export PDSH_SSH_ARGS_APPEND="-i ci_key"
                                           test_tag=$(git show -s --format=%B | sed -ne "/^Test-tag-hw:/s/^.*: *//p")
                                           if [ -z "$test_tag" ]; then
                                               test_tag=pr,hw
                                           fi
                                           tnodes=$(echo $NODELIST | cut -d ',' -f 1-9)
                                           ./ftest.sh "$test_tag" $tnodes''',
                                junit_files: "src/tests/ftest/avocado/*/*/*.xml, src/tests/ftest/*_results.xml",
                                failure_artifacts: env.STAGE_NAME
                    }
                    post {
                        always {
                            sh '''rm -rf src/tests/ftest/avocado/*/*/html/
                                  if [ -n "$STAGE_NAME" ]; then
                                      rm -rf "$STAGE_NAME/"
                                      mkdir "$STAGE_NAME/"
                                      ls *daos{,_agent}.log* >/dev/null && mv *daos{,_agent}.log* "$STAGE_NAME/"
                                      mv src/tests/ftest/avocado/* \
                                         $(ls src/tests/ftest/*.stacktrace || true) "$STAGE_NAME/"
                                  else
                                      echo "The STAGE_NAME environment variable is missing!"
                                      false
                                  fi'''
                            junit env.STAGE_NAME + '/*/*/results.xml, src/tests/ftest/*_results.xml'
                            archiveArtifacts artifacts: env.STAGE_NAME + '/**'
>>>>>>> 87bd46e6
                        }
                        /* temporarily moved into runTest->stepResult due to JENKINS-39203
                        success {
                            githubNotify credentialsId: 'daos-jenkins-commit-status',
                                         description: env.STAGE_NAME,
                                         context: 'test/' + env.STAGE_NAME,
                                         status: 'SUCCESS'
                        }
                        unstable {
                            githubNotify credentialsId: 'daos-jenkins-commit-status',
                                         description: env.STAGE_NAME,
                                         context: 'test/' + env.STAGE_NAME,
                                         status: 'FAILURE'
                        }
                        failure {
                            githubNotify credentialsId: 'daos-jenkins-commit-status',
                                         description: env.STAGE_NAME,
                                         context: 'test/' + env.STAGE_NAME,
                                         status: 'ERROR'
                        }
                        */
                    }
                }
            }
        }
    }
}<|MERGE_RESOLUTION|>--- conflicted
+++ resolved
@@ -935,20 +935,6 @@
                                            fi
                                            tnodes=$(echo $NODELIST | cut -d ',' -f 1-9)
                                            ./ftest.sh "$test_tag" $tnodes''',
-<<<<<<< HEAD
-                                junit_files: "src/tests/ftest/avocado/*/*/*.xml src/tests/ftest/*_results.xml",
-                                failure_artifacts: 'Functional'
-                    }
-                    post {
-                        always {
-                            sh '''rm -rf src/tests/ftest/avocado/*/*/html/ Functional/
-                                  mkdir Functional/
-                                  ls *daos{,_agent}.log* >/dev/null && mv *daos{,_agent}.log* Functional/
-                                  mv src/tests/ftest/avocado/* \
-                                     $(ls src/tests/ftest/*.stacktrace || true) Functional/'''
-                            junit 'Functional/*/*/results.xml, src/tests/ftest/*_results.xml'
-                            archiveArtifacts artifacts: 'Functional/**'
-=======
                                 junit_files: "src/tests/ftest/avocado/*/*/*.xml, src/tests/ftest/*_results.xml",
                                 failure_artifacts: env.STAGE_NAME
                     }
@@ -1029,7 +1015,6 @@
                                   fi'''
                             junit env.STAGE_NAME + '/*/*/results.xml, src/tests/ftest/*_results.xml'
                             archiveArtifacts artifacts: env.STAGE_NAME + '/**'
->>>>>>> 87bd46e6
                         }
                         /* temporarily moved into runTest->stepResult due to JENKINS-39203
                         success {
