//
// (C) Copyright 2018-2019 Intel Corporation.
//
// Licensed under the Apache License, Version 2.0 (the "License");
// you may not use this file except in compliance with the License.
// You may obtain a copy of the License at
//
//    http://www.apache.org/licenses/LICENSE-2.0
//
// Unless required by applicable law or agreed to in writing, software
// distributed under the License is distributed on an "AS IS" BASIS,
// WITHOUT WARRANTIES OR CONDITIONS OF ANY KIND, either express or implied.
// See the License for the specific language governing permissions and
// limitations under the License.
//
// GOVERNMENT LICENSE RIGHTS-OPEN SOURCE SOFTWARE
// The Government's rights to use, modify, reproduce, release, perform, display,
// or disclose this software are subject to the terms of the Apache License as
// provided in Contract No. 8F-30005.
// Any reproduction of computer software, computer software documentation, or
// portions thereof marked with this legend must also reproduce the markings.
//

package client

import (
	"bytes"
	"fmt"
	"sort"
	"strings"

	"github.com/daos-stack/daos/src/control/common/proto"
	mgmtpb "github.com/daos-stack/daos/src/control/common/proto/mgmt"
	"github.com/daos-stack/daos/src/control/logging"
	"github.com/daos-stack/daos/src/control/security"
	"github.com/daos-stack/daos/src/control/server/storage"
)

// ControllerFactory is an interface providing capability to connect clients.
type ControllerFactory interface {
	create(string, *security.TransportConfig) (Control, error)
}

// controllerFactory as an implementation of ControllerFactory.
type controllerFactory struct {
	log logging.Logger
}

// create instantiates and connects a client to server at given address.
func (c *controllerFactory) create(address string, cfg *security.TransportConfig) (Control, error) {
	controller := &control{
		log: c.log,
	}

	err := controller.connect(address, cfg)

	return controller, err
}

// Addresses is an alias for a slice of <ipv4/hostname>:<port> addresses.
type Addresses []string

// ClientResult is a container for output of any type of client request.
type ClientResult struct {
	Address string
	Value   interface{}
	Err     error
}

func (cr ClientResult) String() string {
	if cr.Err != nil {
		return fmt.Sprintf("error: " + cr.Err.Error())
	}
	return fmt.Sprintf("%+v", cr.Value)
}

// ClientBioResult is a container for output of BIO health
// query client requests.
type ClientBioResult struct {
	Address string
	Stats   *mgmtpb.BioHealthResp
	Err     error
}

func (cr ClientBioResult) String() string {
	var buf bytes.Buffer

	if cr.Err != nil {
		return fmt.Sprintf("error: " + cr.Err.Error())
	}

	if cr.Stats.Status != 0 {
		return fmt.Sprintf("error: %v\n", cr.Stats.Status)
	}

	fmt.Fprintf(&buf, "Device UUID: %v\n", cr.Stats.DevUuid)
	fmt.Fprintf(&buf, "\tRead errors: %v\n", cr.Stats.ReadErrs)
	fmt.Fprintf(&buf, "\tWrite errors: %v\n", cr.Stats.WriteErrs)
	fmt.Fprintf(&buf, "\tUnmap errors: %v\n", cr.Stats.UnmapErrs)
	fmt.Fprintf(&buf, "\tChecksum errors: %v\n", cr.Stats.ChecksumErrs)
	fmt.Fprintf(&buf, "\tDevice Health:\n")
	fmt.Fprintf(&buf, "\t\tError log entries: %v\n", cr.Stats.ErrorCount)
	fmt.Fprintf(&buf, "\t\tMedia errors: %v\n", cr.Stats.MediaErrors)
	fmt.Fprintf(&buf, "\t\tTemperature: %v\n", cr.Stats.Temperature)
	fmt.Fprintf(&buf, "\t\tTemperature: ")
	if cr.Stats.Temp {
		fmt.Fprintf(&buf, "WARNING\n")
	} else {
		fmt.Fprintf(&buf, "OK\n")
	}
	fmt.Fprintf(&buf, "\t\tAvailable Spare: ")
	if cr.Stats.Spare {
		fmt.Fprintf(&buf, "WARNING\n")
	} else {
		fmt.Fprintf(&buf, "OK\n")
	}
	fmt.Fprintf(&buf, "\t\tDevice Reliability: ")
	if cr.Stats.DeviceReliability {
		fmt.Fprintf(&buf, "WARNING\n")
	} else {
		fmt.Fprintf(&buf, "OK\n")
	}
	fmt.Fprintf(&buf, "\t\tRead Only: ")
	if cr.Stats.Readonly {
		fmt.Fprintf(&buf, "WARNING\n")
	} else {
		fmt.Fprintf(&buf, "OK\n")
	}
	fmt.Fprintf(&buf, "\t\tVolatile Memory Backup: ")
	if cr.Stats.VolatileMemory {
		fmt.Fprintf(&buf, "WARNING\n")
	} else {
		fmt.Fprintf(&buf, "OK\n")
	}

	return buf.String()
}

// ClientSmdResult is a container for output of SMD dev list
// query client requests.
type ClientSmdResult struct {
	Address string
	Devs    *mgmtpb.SmdDevResp
	Pools   *mgmtpb.SmdPoolResp
	Err     error
}

func (cr ClientSmdResult) String() string {
	var buf bytes.Buffer

	if cr.Err != nil {
		return fmt.Sprintf("error: " + cr.Err.Error())
	}

	if cr.Devs != nil {
		if cr.Devs.Status != 0 {
			return fmt.Sprintf("error: %v\n", cr.Devs.Status)
		}

		if len(cr.Devs.Devices) == 0 {
			fmt.Fprintf(&buf, "No Devices Found\n")
		}

		for i, d := range cr.Devs.Devices {
			if i != 0 {
				fmt.Fprintf(&buf, "\n\t")
			}
			fmt.Fprintf(&buf, "Device:\n")
			fmt.Fprintf(&buf, "\t\tUUID: %+v\n", d.Uuid)
			fmt.Fprintf(&buf, "\t\tVOS Target IDs: ")
			for _, t := range d.TgtIds {
				fmt.Fprintf(&buf, "%d ", t)
			}
		}
	}

	if cr.Pools != nil {
		if cr.Pools.Status != 0 {
			return fmt.Sprintf("error: %v\n", cr.Pools.Status)
		}

		if len(cr.Pools.Pools) == 0 {
			fmt.Fprintf(&buf, "No Pools Found\n")
		}

		for i, p := range cr.Pools.Pools {
			if i != 0 {
				fmt.Fprintf(&buf, "\n\t")
			}
			fmt.Fprintf(&buf, "Pool:\n")
			fmt.Fprintf(&buf, "\t\tUUID: %+v\n", p.Uuid)
			fmt.Fprintf(&buf, "\t\tVOS Target IDs: ")
			for _, t := range p.TgtIds {
				fmt.Fprintf(&buf, "%d ", t)
			}
			fmt.Fprintf(&buf, "\n")
			fmt.Fprintf(&buf, "\t\tSPDK Blobs: ")
			for _, b := range p.Blobs {
				fmt.Fprintf(&buf, "%v ", b)
			}
		}
	}

	return buf.String()
}

// ResultMap map client addresses to method call ClientResults
type ResultMap map[string]ClientResult
type ResultQueryMap map[string]ClientBioResult
type ResultSmdMap map[string]ClientSmdResult

func (rm ResultMap) String() string {
	var buf bytes.Buffer
	servers := make([]string, 0, len(rm))

	for server := range rm {
		servers = append(servers, server)
	}
	sort.Strings(servers)

	for _, server := range servers {
		fmt.Fprintf(&buf, "%s:\n\t%s\n", server, rm[server])
	}

	return buf.String()
}

func (rm ResultQueryMap) String() string {
	var buf bytes.Buffer
	servers := make([]string, 0, len(rm))

	for server := range rm {
		servers = append(servers, server)
	}
	sort.Strings(servers)

	for _, server := range servers {
		fmt.Fprintf(&buf, "%s:\n\t%s\n", server, rm[server])
	}

	return buf.String()
}

func (rm ResultSmdMap) String() string {
	var buf bytes.Buffer
	servers := make([]string, 0, len(rm))

	for server := range rm {
		servers = append(servers, server)
	}
	sort.Strings(servers)

	for _, server := range servers {
		fmt.Fprintf(&buf, "%s:\n\t%s\n", server, rm[server])
	}

	return buf.String()
}

// ClientCtrlrMap is an alias for query results of NVMe controllers (and
// any residing namespaces) on connected servers keyed on address.
type ClientCtrlrMap map[string]proto.CtrlrResults

func (ccm ClientCtrlrMap) String() string {
	var buf bytes.Buffer
	servers := make([]string, 0, len(ccm))

	for server := range ccm {
		servers = append(servers, server)
	}
	sort.Strings(servers)

	for _, server := range servers {
		fmt.Fprintf(&buf, "%s:\n%s\n", server, ccm[server])
	}

	return buf.String()
}

// ClientMountMap is an alias for query results of SCM regions mounted
// on connected servers keyed on address.
type ClientMountMap map[string]proto.MountResults

func (cmm ClientMountMap) String() string {
	var buf bytes.Buffer
	servers := make([]string, 0, len(cmm))

	for server := range cmm {
		servers = append(servers, server)
	}
	sort.Strings(servers)

	for _, server := range servers {
		fmt.Fprintf(&buf, "%s:\n%s\n", server, cmm[server])
	}

	return buf.String()
}

// ScmScanResult represents the result of scanning for SCM
// modules installed on a storage node and SCM namespaces.
type ScmScanResult struct {
	Modules    storage.ScmModules
	Namespaces storage.ScmNamespaces
	Err        error
}

func (result *ScmScanResult) String() string {
	switch {
	case result.Err != nil:
		return fmt.Sprintf("SCM Error: %s", result.Err)
	case len(result.Namespaces) > 0:
		return fmt.Sprintf("SCM Namespaces:\n%s", result.Namespaces)
	default:
		return fmt.Sprintf("SCM Modules:\n%s", result.Modules)
	}
}

func (result *ScmScanResult) Summary() (out string) {
	switch {
	case result.Err != nil:
		return fmt.Sprintf("Error: %s", result.Err)
	case len(result.Namespaces) > 0:
		out = result.Namespaces.Summary()
	default:
		out = result.Modules.Summary()
	}
	return fmt.Sprintf("%s", out)
}

// ScmScanMap maps ScmModuleScanResult structs to the addresses
// of remote servers identified by an address string.
type ScmScanResults map[string]*ScmScanResult

// NvmeScanResult represents the result of scanning for SCM
// modules installed on a storage node.
type NvmeScanResult struct {
	Ctrlrs proto.NvmeControllers
	Err    error
}

func (result *NvmeScanResult) String() string {
	if result.Err != nil {
		return fmt.Sprintf("NVMe Error: %s", result.Err)
	}
	return result.Ctrlrs.String()
}

func (result *NvmeScanResult) StringHealthStats() string {
	if result.Err != nil {
		return fmt.Sprintf("NVMe Error: %s", result.Err)
	}
	return result.Ctrlrs.StringHealthStats()
}

func (result *NvmeScanResult) Summary() (out string) {
	if result.Err != nil {
		return fmt.Sprintf("Error: %s", result.Err)
	}
	return fmt.Sprintf("%s", result.Ctrlrs.Summary())
}

// NvmeScanResults maps NvmeScanResult structs to the addresses
// of remote servers identified by an address string.
type NvmeScanResults map[string]*NvmeScanResult

func scmModulesFromPB(pbMms proto.ScmModules) (mms []storage.ScmModule) {
	for _, c := range pbMms {
		mms = append(mms,
			storage.ScmModule{
				ChannelID:       c.Loc.Channel,
				ChannelPosition: c.Loc.Channelpos,
				ControllerID:    c.Loc.Memctrlr,
				SocketID:        c.Loc.Socket,
				PhysicalID:      c.Physicalid,
				Capacity:        c.Capacity,
			})
	}
	return
}

func scmNamespacesFromPB(pbNss proto.ScmNamespaces) (nss []storage.ScmNamespace) {
	for _, ns := range pbNss {
		nss = append(nss,
			storage.ScmNamespace{
				UUID:        ns.Uuid,
				BlockDevice: ns.Blockdev,
				Name:        ns.Dev,
				NumaNode:    ns.Numanode,
				Size:        ns.Size,
			})
	}
	return
}

// StorageScanReq encapsulated subsystem scan parameters.
type StorageScanReq struct{}

// StorageScanResp encapsulated subsystem results.
type StorageScanResp struct {
	Servers []string
	Nvme    NvmeScanResults
	Scm     ScmScanResults
}

func (ssr *StorageScanResp) StringHealthStats() string {
	var buf bytes.Buffer

	for _, srv := range ssr.Servers {
		fmt.Fprintf(&buf, "%s\n", srv)
		fmt.Fprintf(&buf, "\t%s", ssr.Nvme[srv].StringHealthStats())
	}

	return buf.String()
}

// StorageFormatReq encapsulated subsystem format parameters.
type StorageFormatReq struct {
	Reformat bool
}

// StorageFormatResp stores results of format operations on NVMe controllers
// and SCM mountpoints.
type StorageFormatResp map[string]StorageFormatResult

type StorageFormatResult struct {
<<<<<<< HEAD
	Nvme pb_types.NvmeControllerResults
	Scm  pb_types.ScmMountResults
=======
	nvmeCtrlr proto.CtrlrResults
	scmMount  proto.MountResults
>>>>>>> 9f8a5e78
}

// AccessControlList is a structure for the access control list.
type AccessControlList struct {
	Entries []string // Access Control Entries in short string format
}

// String converts the AccessControlList to a human-readable string.
func (acl *AccessControlList) String() string {
	var builder strings.Builder

	builder.WriteString("# Entries:\n")
	if acl.Empty() {
		builder.WriteString("#   None\n")
		return builder.String()
	}

	for _, ace := range acl.Entries {
		fmt.Fprintf(&builder, "%s\n", ace)
	}

	return builder.String()
}

// Empty checks whether there are any entries in the AccessControlList
func (acl *AccessControlList) Empty() bool {
	if acl == nil || len(acl.Entries) == 0 {
		return true
	}
	return false
}

// PoolDiscovery represents the basic discovery information for a pool.
type PoolDiscovery struct {
	UUID        string // Unique identifier
	SvcReplicas []int  // Ranks of pool service replicas
}

// poolDiscoveriesFromPB converts the protobuf ListPoolsResp_Pool structures to
// PoolDiscovery structures.
func poolDiscoveriesFromPB(pbPools []*mgmtpb.ListPoolsResp_Pool) []*PoolDiscovery {
	pools := make([]*PoolDiscovery, 0, len(pbPools))
	for _, pbPool := range pbPools {
		svcReps := make([]int, 0, len(pbPool.Svcreps))
		for _, rep := range pbPool.Svcreps {
			svcReps = append(svcReps, int(rep))
		}

		pools = append(pools, &PoolDiscovery{
			UUID:        pbPool.Uuid,
			SvcReplicas: svcReps,
		})
	}

	return pools
}<|MERGE_RESOLUTION|>--- conflicted
+++ resolved
@@ -424,13 +424,8 @@
 type StorageFormatResp map[string]StorageFormatResult
 
 type StorageFormatResult struct {
-<<<<<<< HEAD
-	Nvme pb_types.NvmeControllerResults
-	Scm  pb_types.ScmMountResults
-=======
-	nvmeCtrlr proto.CtrlrResults
-	scmMount  proto.MountResults
->>>>>>> 9f8a5e78
+	Nvme proto.NvmeControllerResults
+	Scm  proto.ScmMountResults
 }
 
 // AccessControlList is a structure for the access control list.
