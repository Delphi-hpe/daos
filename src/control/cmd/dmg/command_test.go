--- conflicted
+++ resolved
@@ -163,9 +163,6 @@
 	return nil
 }
 
-<<<<<<< HEAD
-func (tc *testConn) SystemMemberQuery() (system.Members, error) {
-=======
 func (tc *testConn) DevStateQuery(req *mgmtpb.DevStateReq) client.ResultStateMap {
 	tc.appendInvocation(fmt.Sprintf("DevStateQuery-%s", req))
 	return nil
@@ -176,8 +173,7 @@
 	return nil
 }
 
-func (tc *testConn) SystemMemberQuery() (common.SystemMembers, error) {
->>>>>>> ab0dd8bf
+func (tc *testConn) SystemMemberQuery() (system.Members, error) {
 	tc.appendInvocation("SystemMemberQuery")
 	return make(system.Members, 0), nil
 }
