//
// (C) Copyright 2019 Intel Corporation.
//
// Licensed under the Apache License, Version 2.0 (the "License");
// you may not use this file except in compliance with the License.
// You may obtain a copy of the License at
//
//    http://www.apache.org/licenses/LICENSE-2.0
//
// Unless required by applicable law or agreed to in writing, software
// distributed under the License is distributed on an "AS IS" BASIS,
// WITHOUT WARRANTIES OR CONDITIONS OF ANY KIND, either express or implied.
// See the License for the specific language governing permissions and
// limitations under the License.
//
// GOVERNMENT LICENSE RIGHTS-OPEN SOURCE SOFTWARE
// The Government's rights to use, modify, reproduce, release, perform, display,
// or disclose this software are subject to the terms of the Apache License as
// provided in Contract No. 8F-30005.
// Any reproduction of computer software, computer software documentation, or
// portions thereof marked with this legend must also reproduce the markings.
//

package main

import (
	"fmt"
	"testing"

	"github.com/google/go-cmp/cmp"

	. "github.com/daos-stack/daos/src/control/client"
	. "github.com/daos-stack/daos/src/control/common"
)

func TestStorageCommands(t *testing.T) {
	runCmdTests(t, []cmdTest{
		{
			"Format without reformat",
			"storage format",
			"ConnectClients StorageFormat-false",
			nil,
		},
		{
			"Format with reformat",
			"storage format --reformat",
			"ConnectClients StorageFormat-true",
			nil,
		},
		{
			"Scan",
			"storage scan",
			"ConnectClients StorageScan-<nil>",
			nil,
		},
		{
			"Prepare without force",
			"storage prepare",
			"ConnectClients",
			fmt.Errorf("consent not given"),
		},
		{
			"Prepare with nvme-only and scm-only",
			"storage prepare --force --nvme-only --scm-only",
			"ConnectClients",
			fmt.Errorf("nvme-only and scm-only options should not be set together"),
		},
		{
			"Prepare with scm-only",
			"storage prepare --force --scm-only",
			"ConnectClients StoragePrepare",
			nil,
		},
		{
			"Prepare with nvme-only",
			"storage prepare --force --nvme-only",
			"ConnectClients StoragePrepare",
			nil,
		},
		{
			"Prepare with non-existent option",
			"storage prepare --force --nvme",
			"",
			fmt.Errorf("unknown flag `nvme'"),
		},
		{
			"Prepare with force and reset",
			"storage prepare --force --reset",
			"ConnectClients StoragePrepare",
			nil,
		},
		{
			"Prepare with force",
			"storage prepare --force",
			"ConnectClients StoragePrepare",
			nil,
		},
		{
			"Nonexistent subcommand",
			"storage quack",
			"",
			fmt.Errorf("Unknown command"),
		},
	})
}

func TestScanDisplay(t *testing.T) {
	for name, tc := range map[string]struct {
		scanResp  *StorageScanResp
		summary   bool
		expOut    string
		expErrMsg string
	}{
		"typical scan": {
			scanResp: MockScanResp(MockCtrlrs, MockScmModules, MockScmNamespaces, MockServers),
<<<<<<< HEAD
			expOut: "1.2.3.[4-5]\n\tSCM Namespaces:\n\t\tDevice:pmem1 Socket:1 " +
=======
			expOut: "\n 1.2.3.[4-5]\n\tSCM Namespaces:\n\t\tDevice:pmem1 Socket:1 " +
>>>>>>> e3897688
				"Capacity:2.90TB\n\tNVMe controllers and namespaces:\n\t\t" +
				"PCI:0000:81:00.0 Model:ABC FW:1.0.0 Socket:0 Capacity:97.66TB\n",
		},
		"summary scan": {
			scanResp: MockScanResp(MockCtrlrs, MockScmModules, MockScmNamespaces, MockServers),
			summary:  true,
			expOut: "\n HOSTS\t\tSCM\t\t\tNVME\t\n -----\t\t---\t\t\t----\t\n 1.2" +
				".3.[4-5]\t2.90TB (1 namespace)\t97.66TB (1 controller)",
		},
		"scm scan with pmem namespaces": {
			scanResp: MockScanResp(nil, MockScmModules, MockScmNamespaces, MockServers),
<<<<<<< HEAD
			expOut: "1.2.3.[4-5]\n\tSCM Namespaces:\n\t\tDevice:pmem1 Socket:1 " +
=======
			expOut: "\n 1.2.3.[4-5]\n\tSCM Namespaces:\n\t\tDevice:pmem1 Socket:1 " +
>>>>>>> e3897688
				"Capacity:2.90TB\n\tNVMe controllers and namespaces:\n\t\tnone\n",
		},
		"summary scm scan with pmem namespaces": {
			scanResp: MockScanResp(nil, MockScmModules, MockScmNamespaces, MockServers),
			summary:  true,
			expOut: "\n HOSTS\t\tSCM\t\t\tNVME\t\n -----\t\t---\t\t\t----\t\n 1.2.3." +
				"[4-5]\t2.90TB (1 namespace)\t0.00B (0 controllers)",
		},
		"scm scan without pmem namespaces": {
			scanResp: MockScanResp(nil, MockScmModules, nil, MockServers),
<<<<<<< HEAD
			expOut: "1.2.3.[4-5]\n\tSCM Modules:\n\t\tPhysicalID:12345 " +
=======
			expOut: "\n 1.2.3.[4-5]\n\tSCM Modules:\n\t\tPhysicalID:12345 " +
>>>>>>> e3897688
				"Capacity:12.06KB Location:(socket:4 memctrlr:3 chan:1 pos:2)\n" +
				"\tNVMe controllers and namespaces:\n\t\tnone\n",
		},
		"summary scm scan without pmem namespaces": {
			scanResp: MockScanResp(nil, MockScmModules, nil, MockServers),
			summary:  true,
			expOut: "\n HOSTS\t\tSCM\t\t\tNVME\t\n -----\t\t---\t\t\t----\t\n 1.2.3." +
				"[4-5]\t12.06KB (1 module)\t0.00B (0 controllers)",
		},
		"nvme scan": {
			scanResp: MockScanResp(MockCtrlrs, nil, nil, MockServers),
<<<<<<< HEAD
			expOut: "1.2.3.[4-5]\n\tSCM Modules:\n\t\tnone\n\t" +
=======
			expOut: "\n 1.2.3.[4-5]\n\tSCM Modules:\n\t\tnone\n\t" +
>>>>>>> e3897688
				"NVMe controllers and namespaces:\n\t\t" +
				"PCI:0000:81:00.0 Model:ABC FW:1.0.0 Socket:0 Capacity:97.66TB\n",
		},
		"summary nvme scan": {
			scanResp: MockScanResp(MockCtrlrs, nil, nil, MockServers),
			summary:  true,
			expOut: "\n HOSTS\t\tSCM\t\t\tNVME\t\n -----\t\t---\t\t\t----\t\n 1.2" +
				".3.[4-5]\t0.00B (0 modules)\t97.66TB (1 controller)",
		},
	} {
		t.Run(name, func(t *testing.T) {
			out, err := scanCmdDisplay(tc.scanResp, tc.summary)
			ExpectError(t, err, tc.expErrMsg, name)
			if diff := cmp.Diff(tc.expOut, out); diff != "" {
				t.Fatalf("unexpected output (-want, +got):\n%s\n", diff)
			}
		})
	}
}<|MERGE_RESOLUTION|>--- conflicted
+++ resolved
@@ -113,11 +113,7 @@
 	}{
 		"typical scan": {
 			scanResp: MockScanResp(MockCtrlrs, MockScmModules, MockScmNamespaces, MockServers),
-<<<<<<< HEAD
-			expOut: "1.2.3.[4-5]\n\tSCM Namespaces:\n\t\tDevice:pmem1 Socket:1 " +
-=======
 			expOut: "\n 1.2.3.[4-5]\n\tSCM Namespaces:\n\t\tDevice:pmem1 Socket:1 " +
->>>>>>> e3897688
 				"Capacity:2.90TB\n\tNVMe controllers and namespaces:\n\t\t" +
 				"PCI:0000:81:00.0 Model:ABC FW:1.0.0 Socket:0 Capacity:97.66TB\n",
 		},
@@ -129,11 +125,7 @@
 		},
 		"scm scan with pmem namespaces": {
 			scanResp: MockScanResp(nil, MockScmModules, MockScmNamespaces, MockServers),
-<<<<<<< HEAD
-			expOut: "1.2.3.[4-5]\n\tSCM Namespaces:\n\t\tDevice:pmem1 Socket:1 " +
-=======
 			expOut: "\n 1.2.3.[4-5]\n\tSCM Namespaces:\n\t\tDevice:pmem1 Socket:1 " +
->>>>>>> e3897688
 				"Capacity:2.90TB\n\tNVMe controllers and namespaces:\n\t\tnone\n",
 		},
 		"summary scm scan with pmem namespaces": {
@@ -144,11 +136,7 @@
 		},
 		"scm scan without pmem namespaces": {
 			scanResp: MockScanResp(nil, MockScmModules, nil, MockServers),
-<<<<<<< HEAD
-			expOut: "1.2.3.[4-5]\n\tSCM Modules:\n\t\tPhysicalID:12345 " +
-=======
 			expOut: "\n 1.2.3.[4-5]\n\tSCM Modules:\n\t\tPhysicalID:12345 " +
->>>>>>> e3897688
 				"Capacity:12.06KB Location:(socket:4 memctrlr:3 chan:1 pos:2)\n" +
 				"\tNVMe controllers and namespaces:\n\t\tnone\n",
 		},
@@ -160,11 +148,7 @@
 		},
 		"nvme scan": {
 			scanResp: MockScanResp(MockCtrlrs, nil, nil, MockServers),
-<<<<<<< HEAD
-			expOut: "1.2.3.[4-5]\n\tSCM Modules:\n\t\tnone\n\t" +
-=======
 			expOut: "\n 1.2.3.[4-5]\n\tSCM Modules:\n\t\tnone\n\t" +
->>>>>>> e3897688
 				"NVMe controllers and namespaces:\n\t\t" +
 				"PCI:0000:81:00.0 Model:ABC FW:1.0.0 Socket:0 Capacity:97.66TB\n",
 		},
