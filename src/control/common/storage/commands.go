//
// (C) Copyright 2019 Intel Corporation.
//
// Licensed under the Apache License, Version 2.0 (the "License");
// you may not use this file except in compliance with the License.
// You may obtain a copy of the License at
//
//    http://www.apache.org/licenses/LICENSE-2.0
//
// Unless required by applicable law or agreed to in writing, software
// distributed under the License is distributed on an "AS IS" BASIS,
// WITHOUT WARRANTIES OR CONDITIONS OF ANY KIND, either express or implied.
// See the License for the specific language governing permissions and
// limitations under the License.
//
// GOVERNMENT LICENSE RIGHTS-OPEN SOURCE SOFTWARE
// The Government's rights to use, modify, reproduce, release, perform, display,
// or disclose this software are subject to the terms of the Apache License as
// provided in Contract No. 8F-30005.
// Any reproduction of computer software, computer software documentation, or
// portions thereof marked with this legend must also reproduce the markings.
//

package common_storage

import (
	"github.com/pkg/errors"

	"github.com/daos-stack/daos/src/control/common"
	"github.com/daos-stack/daos/src/control/logging"
)

const MsgStoragePrepareWarn = "Memory allocation goals for SCM will be changed and " +
	"namespaces modified, this will be a destructive operation. Please ensure " +
	"namespaces are unmounted and locally attached SCM & NVMe devices " +
	"are not in use. Please be patient as it may take several minutes " +
	"and subsequent reboot maybe required.\n"

type StoragePrepareNvmeCmd struct {
	PCIWhiteList string `short:"w" long:"pci-whitelist" description:"Whitespace separated list of PCI devices (by address) to be unbound from Kernel driver and used with SPDK (default is all PCI devices)."`
	NrHugepages  int    `short:"p" long:"hugepages" description:"Number of hugepages to allocate (in MB) for use by SPDK (default 1024)"`
	TargetUser   string `short:"u" long:"target-user" description:"User that will own hugepage mountpoint directory and vfio groups."`
}

type StoragePrepareScmCmd struct{}

type StoragePrepareCmd struct {
	StoragePrepareNvmeCmd
	StoragePrepareScmCmd
	NvmeOnly bool `short:"n" long:"nvme-only" description:"Only prepare NVMe storage."`
	ScmOnly  bool `short:"s" long:"scm-only" description:"Only prepare SCM."`
	Reset    bool `long:"reset" description:"Reset SCM modules to memory mode after removing namespaces. Reset SPDK returning NVMe device bindings back to kernel modules."`
	Force    bool `short:"f" long:"force" description:"Perform format without prompting for confirmation"`
}

<<<<<<< HEAD
// Validate checks both only options are not set and returns flags to direct
// which subsystem types to prepare.
func (cmd *StoragePrepareCmd) Validate() (bool, bool, error) {
	prepNvme := cmd.NvmeOnly || !cmd.ScmOnly
	prepScm := cmd.ScmOnly || !cmd.NvmeOnly

=======
func (cmd *StoragePrepareCmd) Init(log logging.Logger) error {
>>>>>>> 4442217b
	if cmd.NvmeOnly && cmd.ScmOnly {
		return false, false, errors.New(
			"nvme-only and scm-only options should not be set together")
	}

	return prepNvme, prepScm, nil
}

func (cmd *StoragePrepareCmd) CheckWarn(state ScmState) error {
	switch state {
	case ScmStateNoRegions:
		if cmd.Reset {
			return nil
		}
	case ScmStateFreeCapacity, ScmStateNoCapacity:
		if !cmd.Reset {
			return nil
		}
	case ScmStateUnknown:
		return errors.New("unknown scm state")
	}

	return cmd.Warn()
}

func (cmd *StoragePrepareCmd) Warn() error {
	log.Info(MsgStoragePrepareWarn)

	if !cmd.Force && !common.GetConsent(log) {
		return errors.New("consent not given")
	}

	return nil
}<|MERGE_RESOLUTION|>--- conflicted
+++ resolved
@@ -36,6 +36,18 @@
 	"are not in use. Please be patient as it may take several minutes " +
 	"and subsequent reboot maybe required.\n"
 
+type cmdLogger interface {
+	setLog(*logging.LeveledLogger)
+}
+
+type logCmd struct {
+	log *logging.LeveledLogger
+}
+
+func (c *logCmd) setLog(log *logging.LeveledLogger) {
+	c.log = log
+}
+
 type StoragePrepareNvmeCmd struct {
 	PCIWhiteList string `short:"w" long:"pci-whitelist" description:"Whitespace separated list of PCI devices (by address) to be unbound from Kernel driver and used with SPDK (default is all PCI devices)."`
 	NrHugepages  int    `short:"p" long:"hugepages" description:"Number of hugepages to allocate (in MB) for use by SPDK (default 1024)"`
@@ -45,6 +57,7 @@
 type StoragePrepareScmCmd struct{}
 
 type StoragePrepareCmd struct {
+	logCmd
 	StoragePrepareNvmeCmd
 	StoragePrepareScmCmd
 	NvmeOnly bool `short:"n" long:"nvme-only" description:"Only prepare NVMe storage."`
@@ -53,16 +66,12 @@
 	Force    bool `short:"f" long:"force" description:"Perform format without prompting for confirmation"`
 }
 
-<<<<<<< HEAD
 // Validate checks both only options are not set and returns flags to direct
 // which subsystem types to prepare.
 func (cmd *StoragePrepareCmd) Validate() (bool, bool, error) {
 	prepNvme := cmd.NvmeOnly || !cmd.ScmOnly
 	prepScm := cmd.ScmOnly || !cmd.NvmeOnly
 
-=======
-func (cmd *StoragePrepareCmd) Init(log logging.Logger) error {
->>>>>>> 4442217b
 	if cmd.NvmeOnly && cmd.ScmOnly {
 		return false, false, errors.New(
 			"nvme-only and scm-only options should not be set together")
@@ -89,9 +98,9 @@
 }
 
 func (cmd *StoragePrepareCmd) Warn() error {
-	log.Info(MsgStoragePrepareWarn)
+	cmd.log.Info(MsgStoragePrepareWarn)
 
-	if !cmd.Force && !common.GetConsent(log) {
+	if !cmd.Force && !common.GetConsent(cmd.log) {
 		return errors.New("consent not given")
 	}
 
