--- conflicted
+++ resolved
@@ -98,20 +98,10 @@
 
 // ctrlrDetail provides custom string representation for Controller type
 // defined outside this package.
-<<<<<<< HEAD
 func ctrlrDetail(buf *bytes.Buffer, c *ctlpb.NvmeController) {
 	tCap := bytesize.New(0)
 	for _, n := range c.Namespaces {
-		tCap += bytesize.GB * bytesize.New(float64(n.Capacity))
-=======
-func (ncs NvmeControllers) ctrlrDetail(buf *bytes.Buffer, c *ctlpb.NvmeController) {
-	fmt.Fprintf(buf, "\t\tPCI Addr:%s Serial:%s Model:%s Fwrev:%s Socket:%d\n",
-		c.Pciaddr, c.Serial, c.Model, c.Fwrev, c.Socketid)
-
-	for _, ns := range c.Namespaces {
-		fmt.Fprintf(buf, "\t\t\tNamespace: id:%d capacity:%s\n", ns.Id,
-			bytesize.GB*bytesize.New(float64(ns.Size)))
->>>>>>> b6043bb9
+		tCap += bytesize.GB * bytesize.New(float64(n.Size))
 	}
 
 	fmt.Fprintf(buf, "\t\tPCI:%s Model:%s FW:%s Socket:%d Capacity:%s\n",
