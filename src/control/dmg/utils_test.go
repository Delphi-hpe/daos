--- conflicted
+++ resolved
@@ -24,12 +24,7 @@
 package main
 
 import (
-<<<<<<< HEAD
-	"errors"
 	"io/ioutil"
-=======
-	"os"
->>>>>>> e56300c2
 	"testing"
 
 	. "github.com/daos-stack/daos/src/control/client"
