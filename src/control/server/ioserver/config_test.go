//
// (C) Copyright 2019 Intel Corporation.
//
// Licensed under the Apache License, Version 2.0 (the "License");
// you may not use this file except in compliance with the License.
// You may obtain a copy of the License at
//
//    http://www.apache.org/licenses/LICENSE-2.0
//
// Unless required by applicable law or agreed to in writing, software
// distributed under the License is distributed on an "AS IS" BASIS,
// WITHOUT WARRANTIES OR CONDITIONS OF ANY KIND, either express or implied.
// See the License for the specific language governing permissions and
// limitations under the License.
//
// GOVERNMENT LICENSE RIGHTS-OPEN SOURCE SOFTWARE
// The Government's rights to use, modify, reproduce, release, perform, display,
// or disclose this software are subject to the terms of the Apache License as
// provided in Contract No. 8F-30005.
// Any reproduction of computer software, computer software documentation, or
// portions thereof marked with this legend must also reproduce the markings.
//

package ioserver

import (
	"flag"
	"os"
	"strconv"
	"testing"

	"github.com/google/go-cmp/cmp"
	"github.com/google/go-cmp/cmp/cmpopts"
	"gopkg.in/yaml.v2"
)

var update = flag.Bool("update", false, "update .golden files")

func cmpOpts() []cmp.Option {
	return []cmp.Option{
		cmpopts.SortSlices(func(a, b string) bool { return a < b }),
	}
}

func TestMergeEnvVars(t *testing.T) {
	for name, tc := range map[string]struct {
		baseVars  []string
		mergeVars []string
		wantVars  []string
	}{
		"no dupes without merge": {
			baseVars:  []string{"FOO=BAR", "FOO=BAZ"},
			mergeVars: []string{},
			wantVars:  []string{"FOO=BAR"},
		},
		"no dupes after merge": {
			baseVars:  []string{"FOO=BAR", "FOO=BAZ"},
			mergeVars: []string{"FOO=QUX"},
			wantVars:  []string{"FOO=QUX"},
		},
		"no dupes in merge": {
			baseVars:  []string{"FOO=BAR"},
			mergeVars: []string{"FOO=BAZ", "FOO=QUX"},
			wantVars:  []string{"FOO=BAZ"},
		},
		"basic test": {
			baseVars:  []string{"A=B"},
			mergeVars: []string{"C=D"},
			wantVars:  []string{"A=B", "C=D"},
		},
		"append no base": {
			baseVars:  []string{},
			mergeVars: []string{"C=D"},
			wantVars:  []string{"C=D"},
		},
		"skip malformed": {
			baseVars:  []string{"GOOD_BASE=OK", "BAD_BASE="},
			mergeVars: []string{"GOOD_MERGE=OK", "BAD_MERGE"},
			wantVars:  []string{"GOOD_BASE=OK", "GOOD_MERGE=OK"},
		},
	} {
		t.Run(name, func(t *testing.T) {
			gotVars := mergeEnvVars(tc.baseVars, tc.mergeVars)
			if diff := cmp.Diff(gotVars, tc.wantVars, cmpOpts()...); diff != "" {
				t.Fatalf("(-want, +got):\n%s", diff)
			}
		})
	}
}

func TestConstructedConfig(t *testing.T) {
	var numaNode uint = 8
	goldenPath := "testdata/full.golden"

	// just set all values regardless of validity
	constructed := NewConfig().
		WithRank(37).
		WithSystemName("foo").
		WithSocketDir("/foo/bar").
		WithFabricProvider("foo+bar").
		WithFabricInterface("qib42").
		WithFabricInterfacePort(100).
		WithModules("foo,bar,baz").
		WithScmClass("ram").
		WithScmRamdiskSize(42).
		WithScmMountPoint("/mnt/daostest").
		WithScmDeviceList("/dev/a", "/dev/b").
		WithBdevClass("malloc").
		WithBdevDeviceCount(2).
		WithBdevFileSize(20).
		WithBdevDeviceList("/dev/c", "/dev/d").
		WithLogFile("/path/to/log").
		WithLogMask("DD_DEBUG").
		WithEnvVars("FOO=BAR", "BAZ=QUX").
		WithServiceThreadCore(8).
		WithTargetCount(12).
		WithHelperStreamCount(1).
		WithPinnedNumaNode(&numaNode)

	if *update {
		outFile, err := os.Create(goldenPath)
		if err != nil {
			t.Fatal(err)
		}
		e := yaml.NewEncoder(outFile)
		if err := e.Encode(constructed); err != nil {
			t.Fatal(err)
		}
		outFile.Close()
	}

	fromDisk := &Config{}
	file, err := os.Open(goldenPath)
	if err != nil {
		t.Fatal(err)
	}
	d := yaml.NewDecoder(file)
	if err := d.Decode(fromDisk); err != nil {
		t.Fatal(err)
	}

	if diff := cmp.Diff(constructed, fromDisk, cmpOpts()...); diff != "" {
		t.Fatalf("(-want, +got):\n%s", diff)
	}
}

func TestConfigValidation(t *testing.T) {
	bad := NewConfig()

	if err := bad.Validate(); err == nil {
		t.Fatal("expected empty config to fail validation")
	}

	// create a minimally-valid config
	good := NewConfig().WithFabricProvider("foo").
		WithFabricInterface("qib0").
		WithScmClass("ram").
		WithScmMountPoint("/foo/bar")

	if err := good.Validate(); err != nil {
		t.Fatalf("expected %#v to validate; got %s", good, err)
	}
}

func TestConfigToCmdVals(t *testing.T) {
	var (
<<<<<<< HEAD
		mountPoint     = "/mnt/test"
		provider       = "test+foo"
		interfaceName  = "qib0"
		modules        = "foo,bar,baz"
		systemName     = "test-system"
		socketDir      = "/var/run/foo"
		attachInfo     = "/tmp/attach"
		logMask        = "LOG_MASK_VALUE"
		logFile        = "/path/to/log"
		cfgPath        = "/path/to/nvme.conf"
		shmId          = 42
		interfacePort  = 20
		targetCount    = 4
		helperCount    = 1
		serviceCore    = 8
		pinnedNumaNode = uint(1)
=======
		mountPoint    = "/mnt/test"
		provider      = "test+foo"
		interfaceName = "qib0"
		modules       = "foo,bar,baz"
		systemName    = "test-system"
		socketDir     = "/var/run/foo"
		attachInfo    = "/tmp/attach"
		logMask       = "LOG_MASK_VALUE"
		logFile       = "/path/to/log"
		cfgPath       = "/path/to/nvme.conf"
		shmId         = 42
		interfacePort = 20
		targetCount   = 4
		helperCount   = 1
		serviceCore   = 8
		index         = 2
>>>>>>> 82dd7e4c
	)
	cfg := NewConfig().
		WithScmMountPoint(mountPoint).
		WithTargetCount(targetCount).
		WithHelperStreamCount(helperCount).
		WithServiceThreadCore(serviceCore).
		WithFabricProvider(provider).
		WithFabricInterface(interfaceName).
		WithFabricInterfacePort(interfacePort).
		WithPinnedNumaNode(&pinnedNumaNode).
		WithModules(modules).
		WithSocketDir(socketDir).
		WithAttachInfoPath(attachInfo).
		WithLogFile(logFile).
		WithLogMask(logMask).
		WithShmID(shmId).
		WithBdevConfigPath(cfgPath).
		WithSystemName(systemName)

	cfg.Index = uint32(index)

	wantArgs := []string{
		"-x", strconv.Itoa(helperCount),
		"-t", strconv.Itoa(targetCount),
		"-s", mountPoint,
		"-m", modules,
		"-f", strconv.Itoa(serviceCore),
		"-g", systemName,
		"-a", attachInfo,
		"-d", socketDir,
		"-i", strconv.Itoa(shmId),
		"-n", cfgPath,
<<<<<<< HEAD
		"-p", strconv.FormatUint(uint64(pinnedNumaNode), 10),
=======
		"-I", strconv.Itoa(index),
>>>>>>> 82dd7e4c
	}
	wantEnv := []string{
		"OFI_INTERFACE=" + interfaceName,
		"OFI_PORT=" + strconv.Itoa(interfacePort),
		"CRT_PHY_ADDR_STR=" + provider,
		"D_LOG_FILE=" + logFile,
		"D_LOG_MASK=" + logMask,
	}

	gotArgs, err := cfg.CmdLineArgs()
	if err != nil {
		t.Fatal(err)
	}
	if diff := cmp.Diff(gotArgs, wantArgs, cmpOpts()...); diff != "" {
		t.Fatalf("(-want, +got):\n%s", diff)
	}

	gotEnv, err := cfg.CmdLineEnv()
	if err != nil {
		t.Fatal(err)
	}
	if diff := cmp.Diff(gotEnv, wantEnv, cmpOpts()...); diff != "" {
		t.Fatalf("(-want, +got):\n%s", diff)
	}
}<|MERGE_RESOLUTION|>--- conflicted
+++ resolved
@@ -164,7 +164,6 @@
 
 func TestConfigToCmdVals(t *testing.T) {
 	var (
-<<<<<<< HEAD
 		mountPoint     = "/mnt/test"
 		provider       = "test+foo"
 		interfaceName  = "qib0"
@@ -180,25 +179,8 @@
 		targetCount    = 4
 		helperCount    = 1
 		serviceCore    = 8
+		index          = 2
 		pinnedNumaNode = uint(1)
-=======
-		mountPoint    = "/mnt/test"
-		provider      = "test+foo"
-		interfaceName = "qib0"
-		modules       = "foo,bar,baz"
-		systemName    = "test-system"
-		socketDir     = "/var/run/foo"
-		attachInfo    = "/tmp/attach"
-		logMask       = "LOG_MASK_VALUE"
-		logFile       = "/path/to/log"
-		cfgPath       = "/path/to/nvme.conf"
-		shmId         = 42
-		interfacePort = 20
-		targetCount   = 4
-		helperCount   = 1
-		serviceCore   = 8
-		index         = 2
->>>>>>> 82dd7e4c
 	)
 	cfg := NewConfig().
 		WithScmMountPoint(mountPoint).
@@ -231,11 +213,8 @@
 		"-d", socketDir,
 		"-i", strconv.Itoa(shmId),
 		"-n", cfgPath,
-<<<<<<< HEAD
+		"-I", strconv.Itoa(index),
 		"-p", strconv.FormatUint(uint64(pinnedNumaNode), 10),
-=======
-		"-I", strconv.Itoa(index),
->>>>>>> 82dd7e4c
 	}
 	wantEnv := []string{
 		"OFI_INTERFACE=" + interfaceName,
