//
// (C) Copyright 2018-2019 Intel Corporation.
//
// Licensed under the Apache License, Version 2.0 (the "License");
// you may not use this file except in compliance with the License.
// You may obtain a copy of the License at
//
//    http://www.apache.org/licenses/LICENSE-2.0
//
// Unless required by applicable law or agreed to in writing, software
// distributed under the License is distributed on an "AS IS" BASIS,
// WITHOUT WARRANTIES OR CONDITIONS OF ANY KIND, either express or implied.
// See the License for the specific language governing permissions and
// limitations under the License.
//
// GOVERNMENT LICENSE RIGHTS-OPEN SOURCE SOFTWARE
// The Government's rights to use, modify, reproduce, release, perform, display,
// or disclose this software are subject to the terms of the Apache License as
// provided in Contract No. 8F-30005.
// Any reproduction of computer software, computer software documentation, or
// portions thereof marked with this legend must also reproduce the markings.
//

package server

import (
	"net"
	"os/exec"
	"strconv"
	"strings"
	"sync"

	"github.com/golang/protobuf/proto"
	"github.com/pkg/errors"
	"golang.org/x/net/context"

	"github.com/daos-stack/daos/src/control/common"
	mgmtpb "github.com/daos-stack/daos/src/control/common/proto/mgmt"
	"github.com/daos-stack/daos/src/control/logging"
)

// CheckReplica verifies if this server is supposed to host an MS replica,
// only performing the check and printing the result for now.
func CheckReplica(lis net.Listener, accessPoints []string, srv *exec.Cmd) (msReplicaCheck string, err error) {
	isReplica, bootstrap, err := checkMgmtSvcReplica(lis.Addr().(*net.TCPAddr), accessPoints)
	if err != nil {
		_ = srv.Process.Kill()
		return
	}

	if isReplica {
		msReplicaCheck = " as access point"
		if bootstrap {
			msReplicaCheck += " (bootstrap)"
		}
	}

	return
}

// getInterfaceAddrs enables TestCheckMgmtSvcReplica to replace the real
// interface query with a sample data set.
var getInterfaceAddrs = func() ([]net.Addr, error) {
	return net.InterfaceAddrs()
}

// checkMgmtSvcReplica determines if this server is supposed to host an MS
// replica, based on this server's management address and the system access
// points. If bootstrap is true, in which case isReplica must be true, this
// replica shall bootstrap the MS.
func checkMgmtSvcReplica(self *net.TCPAddr, accessPoints []string) (isReplica, bootstrap bool, err error) {
	replicas, err := resolveAccessPoints(accessPoints)
	if err != nil {
		return false, false, err
	}

	selves, err := getListenIPs(self)
	if err != nil {
		return false, false, err
	}

	// Check each replica against this server's listen IPs.
	for i := range replicas {
		if replicas[i].Port != self.Port {
			continue
		}
		for _, ip := range selves {
			if ip.Equal(replicas[i].IP) {
				// The first replica in the access point list
				// shall bootstrap the MS.
				if i == 0 {
					return true, true, nil
				}
				return true, false, nil
			}
		}
	}

	return false, false, nil
}

// resolveAccessPoints resolves the strings in accessPoints into addresses in
// addrs. If a port isn't specified, assume the default port.
func resolveAccessPoints(accessPoints []string) (addrs []*net.TCPAddr, err error) {
	defaultPort := NewConfiguration().ControlPort
	for _, ap := range accessPoints {
		if !hasPort(ap) {
			ap = net.JoinHostPort(ap, strconv.Itoa(defaultPort))
		}
		t, err := net.ResolveTCPAddr("tcp", ap)
		if err != nil {
			return nil, err
		}
		addrs = append(addrs, t)
	}
	return addrs, nil
}

// hasPort checks if addr specifies a port. This only works with IPv4
// addresses at the moment.
func hasPort(addr string) bool {
	return strings.Contains(addr, ":")
}

// getListenIPs takes the address this server listens on and returns a list of
// the corresponding IPs.
func getListenIPs(listenAddr *net.TCPAddr) (listenIPs []net.IP, err error) {
	if listenAddr.IP.IsUnspecified() {
		// Find the IPs of all IP interfaces.
		addrs, err := getInterfaceAddrs()
		if err != nil {
			return nil, err
		}
		for _, a := range addrs {
			// Ignore non-IP interfaces.
			in, ok := a.(*net.IPNet)
			if ok {
				listenIPs = append(listenIPs, in.IP)
			}
		}
	} else {
		listenIPs = append(listenIPs, listenAddr.IP)
	}
	return listenIPs, nil
}

// mgmtSvc implements (the Go portion of) Management Service, satisfying
// mgmtpb.MgmtSvcServer.
type mgmtSvc struct {
	log     logging.Logger
	mutex   sync.Mutex
	harness *IOServerHarness
	members *common.Membership // if MS leader, system membership list
}

func newMgmtSvc(h *IOServerHarness) *mgmtSvc {
	return &mgmtSvc{
		log:     h.log,
		harness: h,
		members: common.NewMembership(h.log),
	}
}

func (svc *mgmtSvc) GetAttachInfo(ctx context.Context, req *mgmtpb.GetAttachInfoReq) (*mgmtpb.GetAttachInfoResp, error) {
	mi, err := svc.harness.GetManagementInstance()
	if err != nil {
		return nil, err
	}

	dresp, err := makeDrpcCall(mi.drpcClient, mgmtModuleID, getAttachInfo, req)
	if err != nil {
		return nil, err
	}

	resp := &mgmtpb.GetAttachInfoResp{}
	if err = proto.Unmarshal(dresp.Body, resp); err != nil {
		return nil, errors.Wrap(err, "unmarshal GetAttachInfo response")
	}

	return resp, nil
}

func (svc *mgmtSvc) Join(ctx context.Context, req *mgmtpb.JoinReq) (*mgmtpb.JoinResp, error) {
	mi, err := svc.harness.GetManagementInstance()
	if err != nil {
		return nil, err
	}

	dresp, err := makeDrpcCall(mi.drpcClient, mgmtModuleID, join, req)
	if err != nil {
		return nil, err
	}

	resp := &mgmtpb.JoinResp{}
	if err = proto.Unmarshal(dresp.Body, resp); err != nil {
		return nil, errors.Wrap(err, "unmarshal Join response")
	}

	// if join successful, record membership
	if resp.GetStatus() == 0 && resp.GetState() == mgmtpb.JoinResp_IN {
		svc.members.Add(common.SystemMember{
			Addr: req.GetAddr(), Uuid: req.GetUuid(), Rank: resp.GetRank(),
		})
	}

	return resp, nil
}

// checkIsMSReplica provides a hint as to who is service leader if instance is
// not a Management Service replica.
func checkIsMSReplica(mi *IOServerInstance) error {
	msg := "instance is not an access point"
	if !mi.IsMSReplica() {
		leader, err := mi.msClient.LeaderAddress()
		if err != nil {
			return err
		}

		if !strings.HasPrefix(leader, "localhost") {
			msg += ", try " + leader
		}

		return errors.New(msg)
	}

	return nil
}

// PoolCreate implements the method defined for the Management Service.
func (svc *mgmtSvc) PoolCreate(ctx context.Context, req *mgmtpb.PoolCreateReq) (*mgmtpb.PoolCreateResp, error) {
	mi, err := svc.harness.GetManagementInstance()
	if err != nil {
		return nil, err
	}
	if err := checkIsMSReplica(mi); err != nil {
		return nil, err
	}

	svc.log.Debugf("MgmtSvc.PoolCreate dispatch, req:%+v\n", *req)

	dresp, err := makeDrpcCall(mi.drpcClient, mgmtModuleID, poolCreate, req)
	if err != nil {
		return nil, err
	}

	resp := &mgmtpb.PoolCreateResp{}
	if err = proto.Unmarshal(dresp.Body, resp); err != nil {
		return nil, errors.Wrap(err, "unmarshal PoolCreate response")
	}

	svc.log.Debugf("MgmtSvc.PoolCreate dispatch, resp:%+v\n", *resp)

	return resp, nil
}

// PoolDestroy implements the method defined for the Management Service.
func (svc *mgmtSvc) PoolDestroy(ctx context.Context, req *mgmtpb.PoolDestroyReq) (*mgmtpb.PoolDestroyResp, error) {
	mi, err := svc.harness.GetManagementInstance()
	if err != nil {
		return nil, err
	}
	if err := checkIsMSReplica(mi); err != nil {
		return nil, err
	}

	svc.log.Debugf("MgmtSvc.PoolDestroy dispatch, req:%+v\n", *req)

	dresp, err := makeDrpcCall(mi.drpcClient, mgmtModuleID, poolDestroy, req)
	if err != nil {
		return nil, err
	}

	resp := &mgmtpb.PoolDestroyResp{}
	if err = proto.Unmarshal(dresp.Body, resp); err != nil {
		return nil, errors.Wrap(err, "unmarshal PoolDestroy response")
	}

	svc.log.Debugf("MgmtSvc.PoolDestroy dispatch, resp:%+v\n", *resp)

	return resp, nil
}

// BioHealthQuery implements the method defined for the Management Service.
func (svc *mgmtSvc) BioHealthQuery(ctx context.Context, req *mgmtpb.BioHealthReq) (*mgmtpb.BioHealthResp, error) {
	mi, err := svc.harness.GetManagementInstance()
	if err != nil {
		return nil, err
	}

	svc.log.Debugf("MgmtSvc.BioHealthQuery dispatch, req:%+v\n", *req)

	dresp, err := makeDrpcCall(mi.drpcClient, mgmtModuleID, bioHealth, req)
	if err != nil {
		return nil, err
	}

	resp := &mgmtpb.BioHealthResp{}
	if err = proto.Unmarshal(dresp.Body, resp); err != nil {
		return nil, errors.Wrap(err, "unmarshal BioHealthQuery response")
	}

	return resp, nil
}

// SmdListDevs implements the method defined for the Management Service.
func (svc *mgmtSvc) SmdListDevs(ctx context.Context, req *mgmtpb.SmdDevReq) (*mgmtpb.SmdDevResp, error) {
	mi, err := svc.harness.GetManagementInstance()
	if err != nil {
		return nil, err
	}

	svc.log.Debugf("MgmtSvc.SmdListDevs dispatch, req:%+v\n", *req)

	dresp, err := makeDrpcCall(mi.drpcClient, mgmtModuleID, smdDevs, req)
	if err != nil {
		return nil, err
	}

	resp := &mgmtpb.SmdDevResp{}
	if err = proto.Unmarshal(dresp.Body, resp); err != nil {
		return nil, errors.Wrap(err, "unmarshal SmdListDevs response")
	}

	return resp, nil
<<<<<<< HEAD
=======
}

// KillRank implements the method defined for the Management Service.
func (svc *mgmtSvc) KillRank(ctx context.Context, req *mgmtpb.DaosRank) (*mgmtpb.DaosResp, error) {
	mi, err := svc.harness.GetManagementInstance()
	if err != nil {
		return nil, err
	}
	if err := checkIsMSReplica(mi); err != nil {
		return nil, err
	}

	svc.log.Debugf("MgmtSvc.KillRank dispatch, req:%+v\n", *req)

	dresp, err := makeDrpcCall(mi.drpcClient, mgmtModuleID, killRank, req)
	if err != nil {
		return nil, err
	}

	resp := &mgmtpb.DaosResp{}
	if err = proto.Unmarshal(dresp.Body, resp); err != nil {
		return nil, errors.Wrap(err, "unmarshal DAOS response")
	}

	svc.log.Debugf("MgmtSvc.KillRank dispatch, resp:%+v\n", *resp)

	return resp, nil
>>>>>>> 2b982b87
}<|MERGE_RESOLUTION|>--- conflicted
+++ resolved
@@ -322,34 +322,5 @@
 	}
 
 	return resp, nil
-<<<<<<< HEAD
-=======
-}
-
-// KillRank implements the method defined for the Management Service.
-func (svc *mgmtSvc) KillRank(ctx context.Context, req *mgmtpb.DaosRank) (*mgmtpb.DaosResp, error) {
-	mi, err := svc.harness.GetManagementInstance()
-	if err != nil {
-		return nil, err
-	}
-	if err := checkIsMSReplica(mi); err != nil {
-		return nil, err
-	}
-
-	svc.log.Debugf("MgmtSvc.KillRank dispatch, req:%+v\n", *req)
-
-	dresp, err := makeDrpcCall(mi.drpcClient, mgmtModuleID, killRank, req)
-	if err != nil {
-		return nil, err
-	}
-
-	resp := &mgmtpb.DaosResp{}
-	if err = proto.Unmarshal(dresp.Body, resp); err != nil {
-		return nil, errors.Wrap(err, "unmarshal DAOS response")
-	}
-
-	svc.log.Debugf("MgmtSvc.KillRank dispatch, resp:%+v\n", *resp)
-
-	return resp, nil
->>>>>>> 2b982b87
+}
 }