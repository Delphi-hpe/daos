--- conflicted
+++ resolved
@@ -291,7 +291,7 @@
 				continue
 			}
 
-			n.log.Debugf("controller format successful (%s)\n", pciAddr)
+			.log.Debugf("controller format successful (%s)\n", pciAddr)
 
 			addCretFormat(ctlpb.ResponseStatus_CTL_SUCCESS, "", "")
 			n.controllers = loadControllers(cs)
@@ -333,73 +333,37 @@
 // nvmeNamespacesToPB converts slice of Namespaces into protobuf equivalent.
 func nvmeNamespacesToPB(nss []*spdk.Namespace) (_nss types.NvmeNamespaces) {
 	for _, ns := range nss {
-<<<<<<< HEAD
 		_nss = append(
 			_nss,
 			&ctlpb.NvmeController_Namespace{
 				Id:       ns.ID,
 				Capacity: ns.Size,
 			})
-=======
-		if ns.CtrlrPciAddr == ctrlrPciAddr {
-			_nss = append(
-				_nss,
-				&ctlpb.NvmeController_Namespace{
-					Id:   ns.ID,
-					Size: ns.Size,
-				})
-		}
->>>>>>> e5ca9860
 	}
 	return
 }
 
-<<<<<<< HEAD
 // nvmeHealthStatsToPB converts health statistics to protouf message format.
 func nvmeHealthToPB(dh *spdk.DeviceHealth) *ctlpb.NvmeController_Health {
 	if dh == nil {
 		return nil // no health statistics available
-=======
-// loadHealthStats find health statistics for a given control identified by PCI
-// address.
-func loadHealthStats(ctrlrPciAddr string, hss []spdk.DeviceHealth) *ctlpb.NvmeController_Health {
-	for _, hs := range hss {
-		if hs.CtrlrPciAddr == ctrlrPciAddr {
-			return &ctlpb.NvmeController_Health{
-				Temp:            hs.Temp,
-				Tempwarntime:    hs.TempWarnTime,
-				Tempcrittime:    hs.TempCritTime,
-				Ctrlbusytime:    hs.CtrlBusyTime,
-				Powercycles:     hs.PowerCycles,
-				Poweronhours:    hs.PowerOnHours,
-				Unsafeshutdowns: hs.UnsafeShutdowns,
-				Mediaerrors:     hs.MediaErrors,
-				Errorlogentries: hs.ErrorLogEntries,
-				Tempwarn:        hs.TempWarn,
-				Availsparewarn:  hs.AvailSpareWarn,
-				Reliabilitywarn: hs.ReliabilityWarn,
-				Readonlywarn:    hs.ReadOnlyWarn,
-				Volatilewarn:    hs.VolatileWarn,
-			}
-		}
->>>>>>> e5ca9860
 	}
 
 	return &ctlpb.NvmeController_Health{
 		Temp:            dh.Temp,
-		Tempwarn:        dh.TempWarnTime,
-		Tempcrit:        dh.TempCritTime,
-		Ctrlbusy:        dh.CtrlBusyTime,
+		Tempwarntime:        dh.TempWarnTime,
+		Tempcrittime:        dh.TempCritTime,
+		Ctrlbusytime:        dh.CtrlBusyTime,
 		Powercycles:     dh.PowerCycles,
 		Poweronhours:    dh.PowerOnHours,
 		Unsafeshutdowns: dh.UnsafeShutdowns,
 		Mediaerrors:     dh.MediaErrors,
-		Errorlogs:       dh.ErrorLogEntries,
-		Tempwarning:     dh.TempWarn,
-		Availspare:      dh.AvailSpareWarn,
-		Reliability:     dh.ReliabilityWarn,
-		Readonly:        dh.ReadOnlyWarn,
-		Volatilemem:     dh.VolatileWarn,
+		Errorlogentries:       dh.ErrorLogEntries,
+		Tempwarn:     dh.TempWarn,
+		Availsparewarn:      dh.AvailSpareWarn,
+		Reliabilitywarn:     dh.ReliabilityWarn,
+		Readonlywarn:        dh.ReadOnlyWarn,
+		Volatilewarn:     dh.VolatileWarn,
 	}
 }
 
