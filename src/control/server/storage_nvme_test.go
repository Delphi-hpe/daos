--- conflicted
+++ resolved
@@ -39,16 +39,9 @@
 // MockNamespace is a mock NVMe SSD namespace of type exported from go-spdk.
 func MockNamespace() *Namespace {
 	n := common.MockNamespacePB()
-<<<<<<< HEAD
 	return &Namespace{
 		ID:   n.Id,
-		Size: n.Capacity,
-=======
-	return Namespace{
-		ID:           n.Id,
-		Size:         n.Size,
-		CtrlrPciAddr: ctrlr.PCIAddr,
->>>>>>> e5ca9860
+		Size: n.Size,
 	}
 }
 
@@ -64,13 +57,12 @@
 		PowerOnHours:    h.Poweronhours,
 		UnsafeShutdowns: h.Unsafeshutdowns,
 		MediaErrors:     h.Mediaerrors,
-<<<<<<< HEAD
-		ErrorLogEntries: h.Errorlogs,
-		TempWarn:        h.Tempwarning,
-		AvailSpareWarn:  h.Availspare,
-		ReliabilityWarn: h.Reliability,
-		ReadOnlyWarn:    h.Readonly,
-		VolatileWarn:    h.Volatilemem,
+		ErrorLogEntries: h.Errorlogentries,
+		TempWarn:        h.Tempwarn,
+		AvailSpareWarn:  h.Availsparewarn,
+		ReliabilityWarn: h.Reliabilitywarn,
+		ReadOnlyWarn:    h.Readonlywarn,
+		VolatileWarn:    h.Volatilewarn,
 	}
 }
 
@@ -99,15 +91,6 @@
 		SocketID:   socketID,
 		Health:     health,
 		Namespaces: namespaces,
-=======
-		ErrorLogEntries: h.Errorlogentries,
-		TempWarn:        h.Tempwarn,
-		AvailSpareWarn:  h.Availsparewarn,
-		ReliabilityWarn: h.Reliabilitywarn,
-		ReadOnlyWarn:    h.Readonlywarn,
-		VolatileWarn:    h.Volatilewarn,
-		CtrlrPciAddr:    ctrlr.PCIAddr,
->>>>>>> e5ca9860
 	}
 }
 
@@ -200,7 +183,6 @@
 			inited:    true,
 			outCtrlrs: NvmeControllers{},
 		},
-<<<<<<< HEAD
 		"single controller": {},
 		"multiple controllers": {
 			inCtrlrs:  []Controller{MockController(), MockController()},
@@ -215,48 +197,6 @@
 				common.NewMockControllerPB(c.PCIAddr, c.Model, c.Serial, c.FWRev, c.SocketID,
 					NvmeNamespaces{common.MockNamespacePB(), common.MockNamespacePB()},
 					common.MockDeviceHealthPB()),
-=======
-		"matching namespace and health statistics": {
-			[]Namespace{ns0, ns1},
-			[]DeviceHealth{dh0, dh1},
-			NvmeControllers{
-				&NvmeController{
-					Pciaddr: mCs[0].PCIAddr, Fwrev: mCs[0].FWRev,
-					Namespaces: NvmeNamespaces{{Id: ns0.ID, Size: ns0.Size}},
-					Healthstats: &NvmeController_Health{
-						Temp: dh0.Temp, Poweronhours: dh0.PowerOnHours,
-						Unsafeshutdowns: dh0.UnsafeShutdowns,
-					},
-				},
-				&NvmeController{
-					Pciaddr: mCs[1].PCIAddr, Fwrev: mCs[1].FWRev,
-					Namespaces: NvmeNamespaces{{Id: ns1.ID, Size: ns1.Size}},
-					Healthstats: &NvmeController_Health{
-						Temp: dh1.Temp, Poweronhours: dh1.PowerOnHours,
-						Unsafeshutdowns: dh1.UnsafeShutdowns,
-					},
-				},
-			},
-		},
-		"multiple namespaces and no matching health statistics": {
-			[]Namespace{ns0, ns1, ns2, ns3},
-			[]DeviceHealth{dh2, dh3},
-			NvmeControllers{
-				&NvmeController{
-					Pciaddr: mCs[0].PCIAddr, Fwrev: mCs[0].FWRev,
-					Namespaces: NvmeNamespaces{
-						{Id: ns0.ID, Size: ns0.Size},
-						{Id: ns2.ID, Size: ns2.Size},
-					},
-				},
-				&NvmeController{
-					Pciaddr: mCs[1].PCIAddr, Fwrev: mCs[1].FWRev,
-					Namespaces: NvmeNamespaces{
-						{Id: ns1.ID, Size: ns1.Size},
-						{Id: ns3.ID, Size: ns3.Size},
-					},
-				},
->>>>>>> e5ca9860
 			},
 		},
 		"spdk discovery failure": {
