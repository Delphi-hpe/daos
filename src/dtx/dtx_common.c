/**
 * (C) Copyright 2019 Intel Corporation.
 *
 * Licensed under the Apache License, Version 2.0 (the "License");
 * you may not use this file except in compliance with the License.
 * You may obtain a copy of the License at
 *
 *    http://www.apache.org/licenses/LICENSE-2.0
 *
 * Unless required by applicable law or agreed to in writing, software
 * distributed under the License is distributed on an "AS IS" BASIS,
 * WITHOUT WARRANTIES OR CONDITIONS OF ANY KIND, either express or implied.
 * See the License for the specific language governing permissions and
 * limitations under the License.
 *
 * GOVERNMENT LICENSE RIGHTS-OPEN SOURCE SOFTWARE
 * The Government's rights to use, modify, reproduce, release, perform, display,
 * or disclose this software are subject to the terms of the Apache License as
 * provided in Contract No. B609815.
 * Any reproduction of computer software, computer software documentation, or
 * portions thereof marked with this legend must also reproduce the markings.
 */
/**
 * dtx: DTX common logic
 */
#define D_LOGFAC	DD_FAC(dtx)

#include <abt.h>
#include <uuid/uuid.h>
#include <daos_srv/pool.h>
#include <daos_srv/container.h>
#include <daos_srv/vos.h>
#include <daos_srv/dtx_srv.h>
#include <daos_srv/daos_server.h>
#include "dtx_internal.h"

struct dtx_batched_commit_args {
	d_list_t		 dbca_link;
	struct ds_pool_child	*dbca_pool;
	struct ds_cont_child	*dbca_cont;
	uint32_t		 dbca_shares;
};

void
dtx_aggregate(void *arg)
{
	struct ds_cont_child	*cont = arg;

	while (1) {
		struct dtx_stat		stat = { 0 };
		int			rc;

		rc = vos_dtx_aggregate(cont->sc_hdl);
		if (rc != 0)
			break;

		ABT_thread_yield();

		if (cont->sc_closing)
			break;

		vos_dtx_stat(cont->sc_hdl, &stat);

		if (stat.dtx_committed_count <= DTX_AGG_THRESHOLD_CNT_LOWER)
			break;

		if (stat.dtx_committed_count >= DTX_AGG_THRESHOLD_CNT_UPPER)
			continue;

		if (stat.dtx_oldest_committed_time == 0 ||
		    dtx_hlc_age2sec(stat.dtx_oldest_committed_time) <=
		    DTX_AGG_THRESHOLD_AGE_LOWER)
			break;
	}

	cont->sc_dtx_aggregating = 0;
	ds_cont_child_put(cont);
}

static inline void
dtx_free_committable(struct dtx_entry *dtes)
{
	D_FREE(dtes);
}

static inline void
dtx_free_dbca(struct dtx_batched_commit_args *dbca)
{
	d_list_del(&dbca->dbca_link);
	ds_cont_child_put(dbca->dbca_cont);
	ds_pool_child_put(dbca->dbca_pool);
	D_FREE_PTR(dbca);
}

static void
dtx_flush_committable(struct dss_module_info *dmi,
		      struct dtx_batched_commit_args *dbca)
{
	struct ds_pool_child	*pool = dbca->dbca_pool;
	struct ds_cont_child	*cont = dbca->dbca_cont;
	int			 rc;

	do {
		struct dtx_entry	*dtes = NULL;

		rc = vos_dtx_fetch_cc(cont->sc_hdl, DTX_THRESHOLD_COUNT, NULL,
				      DAOS_EPOCH_MAX, &dtes);
		if (rc <= 0)
			break;

		rc = dtx_commit(pool->spc_uuid, cont->sc_uuid,
				dtes, rc, pool->spc_map_version);
		dtx_free_committable(dtes);
	} while (rc >= 0 && cont->sc_closing);

	if (rc < 0)
		D_ERROR(DF_UUID": Fail to flush CoS cache: rc = %d\n",
			DP_UUID(cont->sc_uuid), rc);

	if (cont->sc_dtx_flush_cbdata != NULL) {
		ABT_future	future = cont->sc_dtx_flush_cbdata;

		rc = ABT_future_set(future, NULL);
		D_ASSERTF(rc == ABT_SUCCESS, "ABT_future_set failed for DTX "
			  "flush on "DF_UUID": rc = %d\n",
			  DP_UUID(cont->sc_uuid), rc);
	}

	if (dbca->dbca_shares == 0) {
		D_ASSERT(cont->sc_closing);

		dtx_free_dbca(dbca);
	} else {
		d_list_move_tail(&dbca->dbca_link, &dmi->dmi_dtx_batched_list);
	}
}

void
dtx_batched_commit(void *arg)
{
	struct dss_module_info		*dmi = dss_get_module_info();
	struct dtx_batched_commit_args	*dbca;

	while (1) {
		struct ds_cont_child		*cont;
		struct dtx_entry		*dtes = NULL;
		struct dtx_stat			 stat = { 0 };
		int				 rc;

		if (d_list_empty(&dmi->dmi_dtx_batched_list))
			goto check;

		dbca = d_list_entry(dmi->dmi_dtx_batched_list.next,
				    struct dtx_batched_commit_args, dbca_link);
		cont = dbca->dbca_cont;
		if (cont->sc_closing) {
			dtx_flush_committable(dmi, dbca);
			goto check;
		}

		d_list_move_tail(&dbca->dbca_link, &dmi->dmi_dtx_batched_list);
		vos_dtx_stat(cont->sc_hdl, &stat);

		if ((stat.dtx_priority_count > 0) ||
		    (stat.dtx_committable_count > DTX_THRESHOLD_COUNT) ||
		    (stat.dtx_oldest_committable_time != 0 &&
		     dtx_hlc_age2sec(stat.dtx_oldest_committable_time) >
		     DTX_COMMIT_THRESHOLD_AGE)) {
			rc = vos_dtx_fetch_cc(cont->sc_hdl, DTX_THRESHOLD_COUNT,
					      NULL, DAOS_EPOCH_MAX, &dtes);
			if (rc > 0) {
				rc = dtx_commit(dbca->dbca_pool->spc_uuid,
					cont->sc_uuid, dtes, rc,
					dbca->dbca_pool->spc_map_version);
				dtx_free_committable(dtes);

				if (cont->sc_closing) {
					dtx_flush_committable(dmi, dbca);
					goto check;
				}

				if (!cont->sc_dtx_aggregating)
					vos_dtx_stat(cont->sc_hdl, &stat);
			}
		}

		if (!cont->sc_dtx_aggregating &&
		    (stat.dtx_committed_count >= DTX_AGG_THRESHOLD_CNT_UPPER ||
		     (stat.dtx_committed_count > DTX_AGG_THRESHOLD_CNT_LOWER &&
		      stat.dtx_oldest_committed_time != 0 &&
		      dtx_hlc_age2sec(stat.dtx_oldest_committed_time) >=
				DTX_AGG_THRESHOLD_AGE_UPPER))) {
			ds_cont_child_get(cont);
			cont->sc_dtx_aggregating = 1;
			rc = dss_ult_create(dtx_aggregate, cont,
				DSS_ULT_AGGREGATE, DSS_TGT_SELF, 0, NULL);
			if (rc != 0) {
				cont->sc_dtx_aggregating = 0;
				ds_cont_child_put(cont);
			}
		}

check:
		if (dss_xstream_exiting(dmi->dmi_xstream))
			break;
		ABT_thread_yield();
	}

	while (!d_list_empty(&dmi->dmi_dtx_batched_list)) {
		dbca = d_list_entry(dmi->dmi_dtx_batched_list.next,
				    struct dtx_batched_commit_args, dbca_link);
		dtx_free_dbca(dbca);
	}
}

/**
 * Init local dth handle.
 */
static void
dtx_handle_init(struct dtx_id *dti, daos_unit_oid_t *oid, daos_handle_t coh,
		daos_epoch_t epoch, uint32_t pm_ver, uint32_t intent,
		bool leader, bool solo, struct dtx_handle *dth)
{
	dth->dth_xid = *dti;
	dth->dth_oid = *oid;
	dth->dth_coh = coh;
	dth->dth_epoch = epoch;
	dth->dth_ver = pm_ver;
	dth->dth_intent = intent;
	dth->dth_leader = leader ? 1 : 0;
	dth->dth_solo = solo ? 1 : 0;
	dth->dth_ent = NULL;
	dth->dth_obj = UMOFF_NULL;
	dth->dth_sync = 0;
}

/**
 * Prepare the leader DTX handle in DRAM.
 *
 * XXX: Currently, we only support to prepare the DTX against single DAOS
 *	object and single dkey.
 *
 * \param dti		[IN]	The DTX identifier.
 * \param oid		[IN]	The target object (shard) ID.
 * \param coh		[IN]	Container open handle.
 * \param epoch		[IN]	Epoch for the DTX.
 * \param tgts		[IN]	targets for distribute transaction.
 * \param tgts_cnt	[IN]	number of targets.
 * \param pm_ver	[IN]	Pool map version for the DTX.
 * \param intent	[IN]	The intent of related modification.
 * \param dth		[OUT]	Pointer to the DTX handle.
 *
 * \return			Zero on success, negative value if error.
 */
int
dtx_leader_begin(struct dtx_id *dti, daos_unit_oid_t *oid, daos_handle_t coh,
		 daos_epoch_t epoch, uint32_t pm_ver, uint32_t intent,
		 struct daos_shard_tgt *tgts, int tgts_cnt,
		 struct dtx_leader_handle *dlh)
{
	struct dtx_handle	*dth = &dlh->dlh_handle;
	int			 i;

	/* Single replica case. */
	if (tgts_cnt == 0) {
		if (!daos_is_zero_dti(dti))
			goto init;

		daos_dti_gen(&dth->dth_xid, true);
		return 0;
	}

	dlh->dlh_future = ABT_FUTURE_NULL;
	D_ALLOC_ARRAY(dlh->dlh_subs, tgts_cnt);
	if (dlh->dlh_subs == NULL)
		return -DER_NOMEM;

	for (i = 0; i < tgts_cnt; i++)
		dlh->dlh_subs[i].dss_tgt = tgts[i];
	dlh->dlh_sub_cnt = tgts_cnt;

	if (daos_is_zero_dti(dti)) {
		daos_dti_gen(&dth->dth_xid, true); /* zero it */
		return 0;
	}

init:
	dtx_handle_init(dti, oid, coh, epoch, pm_ver, intent,
			true, tgts_cnt == 0 ? true : false, dth);

	D_DEBUG(DB_TRACE, "Start DTX "DF_DTI" for object "DF_OID
		" ver %u, intent %s\n",
		DP_DTI(&dth->dth_xid), DP_OID(oid->id_pub), dth->dth_ver,
		intent == DAOS_INTENT_PUNCH ? "Punch" : "Update");

	return 0;
}

static int
dtx_leader_wait(struct dtx_leader_handle *dlh)
{
	int	rc;

	rc = ABT_future_wait(dlh->dlh_future);
	D_ASSERTF(rc == ABT_SUCCESS, "ABT_future_wait failed %d.\n", rc);
	rc = dlh->dlh_result;

<<<<<<< HEAD
=======
			dss = &dlh->dlh_subs[i];
			if (!daos_is_zero_dti(&dss->dss_dce.dce_xid)) {
				daos_dti_copy(&conflict[j].dce_xid,
					      &dss->dss_dce.dce_xid);
				conflict[j++].dce_dkey =
					      dss->dss_dce.dce_dkey;
			}
		}

		*dces_cnt = j;
		if (j > 0) {
			*dces = conflict;
		} else {
			D_FREE(conflict);
			*dces = NULL;
		}
	}

out:
>>>>>>> 1254181a
	ABT_future_free(&dlh->dlh_future);
	D_DEBUG(DB_TRACE, "dth "DF_DTI" rc %d\n",
		DP_DTI(&dlh->dlh_handle.dth_xid), rc);
	return rc;
};

/**
 * Stop the leader thandle.
 *
 * \param dti		[IN]	The DTX identifier.
 * \param oid		[IN]	The target object (shard) ID.
 * \param coh		[IN]	Container open handle.
 * \param epoch		[IN]	Epoch for the DTX.
 * \param pm_ver	[IN]	Pool map version for the DTX.
 * \param intent	[IN]	The intent of related modification.
 * \param dth		[OUT]	Pointer to the DTX handle.
 *
 * \return			Zero on success, negative value if error.
 */
int
dtx_leader_end(struct dtx_leader_handle *dlh, struct ds_cont_hdl *cont_hdl,
	       struct ds_cont_child *cont, int result)
{
	struct dtx_handle		*dth = &dlh->dlh_handle;
	int				*ptr = NULL;
	int				 dces_cnt = 0;
	int				 rc = 0;

	if (dlh == NULL)
		return result;

	if (dlh->dlh_sub_cnt == 0) {
		if (daos_is_zero_dti(&dth->dth_xid))
			return result;

		goto out;
	}

	/* NB: even the local request failure, dth_ent == NULL, we
	 * should still wait for remote object to finish the request.
	 */
	if (!daos_is_zero_dti(&dth->dth_xid) && result >= 0)
		ptr = &dces_cnt;

	rc = dtx_leader_wait(dlh, &dces, ptr);
	if (daos_is_zero_dti(&dth->dth_xid)) {
		D_FREE(dlh->dlh_subs);

		return result < 0 ? result : rc;
	}

	if (result < 0 || rc < 0)
		D_GOTO(out, result = result < 0 ? result : rc);

	rc = vos_dtx_add_cc(dth->dth_coh, &dth->dth_oid, &dth->dth_xid,
			    dth->dth_epoch, dth->dth_gen);

	if (rc == -DER_INPROGRESS) {
		D_WARN(DF_UUID": Fail to add DTX "DF_DTI" to CoS "
		       "because of using old epoch "DF_U64"\n",
		       DP_UUID(cont->sc_uuid), DP_DTI(&dth->dth_xid),
		       dth->dth_epoch);
		D_GOTO(out, result = rc);
	}

	/* The DTX has been aborted by resync ULT, ask the client to retry. */
	if (rc == -DER_NONEXIST) {
		D_WARN(DF_UUID": Fail to add DTX "DF_DTI" with eph "DF_U64
		       "to CoS because of being aborted when resync by race\n",
		       DP_UUID(cont->sc_uuid), DP_DTI(&dth->dth_xid),
		       dth->dth_epoch);
		D_GOTO(out, result = -DER_INPROGRESS);
	}

	if (rc == -DER_ALREADY)
		D_GOTO(out, result = 0);

	if (rc != 0) {
		D_WARN(DF_UUID": Fail to add DTX "DF_DTI" to CoS cache: %d. "
		       "Try to commit it sychronously.\n",
		       DP_UUID(cont->sc_uuid), DP_DTI(&dth->dth_xid), rc);
		dth->dth_sync = 1;
	}

	if (dth->dth_sync) {
		rc = dtx_commit(cont_hdl->sch_pool->spc_uuid,
				cont->sc_uuid, &dth->dth_dte, 1,
				cont_hdl->sch_pool->spc_map_version);
		if (rc != 0) {
			D_ERROR(DF_UUID": Fail to sync commit DTX "DF_DTI
				": rc = %d\n", DP_UUID(cont->sc_uuid),
				DP_DTI(&dth->dth_xid), rc);
			D_GOTO(out, result = rc);
		}
	}

out:
	if (result < 0) {
		if (dlh->dlh_sub_cnt == 0)
			vos_dtx_abort(cont->sc_hdl, dth->dth_epoch,
				      &dth->dth_xid, 1);
		else
			dtx_abort(cont_hdl->sch_pool->spc_uuid, cont->sc_uuid,
				  dth->dth_epoch, &dth->dth_dte, 1,
				  cont_hdl->sch_pool->spc_map_version);
	}

	D_DEBUG(DB_TRACE,
		"Stop the DTX "DF_DTI" ver %u, intent %s, "
		"%s, %s participator(s): rc = %d\n",
		DP_DTI(&dth->dth_xid), dth->dth_ver,
		dth->dth_intent == DAOS_INTENT_PUNCH ? "Punch" : "Update",
		dth->dth_sync ? "sync" : "async",
		dth->dth_solo ? "single" : "multiple", result);

	D_ASSERTF(result <= 0, "unexpected return value %d\n", result);

	D_FREE(dlh->dlh_subs);

	return result;
}

/**
 * Prepare the DTX handle in DRAM.
 *
 * XXX: Currently, we only support to prepare the DTX against single DAOS
 *	object and single dkey.
 *
 * \param dti		[IN]	The DTX identifier.
 * \param oid		[IN]	The target object (shard) ID.
 * \param coh		[IN]	Container open handle.
 * \param epoch		[IN]	Epoch for the DTX.
 * \param pm_ver	[IN]	Pool map version for the DTX.
 * \param intent	[IN]	The intent of related modification.
 * \param leader	[IN]	The target (to be modified) is leader or not.
 * \param dth		[OUT]	Pointer to the DTX handle.
 *
 * \return			Zero on success, negative value if error.
 */
int
dtx_begin(struct dtx_id *dti, daos_unit_oid_t *oid, daos_handle_t coh,
	  daos_epoch_t epoch, uint32_t pm_ver, uint32_t intent,
	  struct dtx_handle *dth)
{
	if (dth == NULL || daos_is_zero_dti(dti))
		return 0;

	dtx_handle_init(dti, oid, coh, epoch, pm_ver, intent, false, false,
			dth);

	D_DEBUG(DB_TRACE, "Start the DTX "DF_DTI" for object "DF_OID
		" ver %u, intent %s\n",
		DP_DTI(&dth->dth_xid), DP_OID(oid->id_pub), dth->dth_ver,
		intent == DAOS_INTENT_PUNCH ? "Punch" : "Update");

	return 0;
}

int
dtx_end(struct dtx_handle *dth, struct ds_cont_hdl *cont_hdl,
	struct ds_cont_child *cont, int result)
{
	int rc = 0;

	if (dth == NULL || daos_is_zero_dti(&dth->dth_xid))
		goto out;

	if (result < 0)
		vos_dtx_abort(cont->sc_hdl, dth->dth_epoch, &dth->dth_xid, 1);

	D_DEBUG(DB_TRACE,
		"Stop the DTX "DF_DTI" ver %u, intent %s, rc = %d\n",
		DP_DTI(&dth->dth_xid), dth->dth_ver,
		dth->dth_intent == DAOS_INTENT_PUNCH ? "Punch" : "Update",
		result);

	D_ASSERTF(result <= 0, "unexpected return value %d\n", result);

out:
	return result;
}


int
dtx_batched_commit_register(struct ds_cont_hdl *hdl)
{
	struct ds_cont_child		*cont = hdl->sch_cont;
	struct dtx_batched_commit_args	*dbca;
	d_list_t			*head;

	D_ASSERT(cont != NULL);

	if (hdl->sch_dtx_registered)
		return 0;

	head = &dss_get_module_info()->dmi_dtx_batched_list;
	d_list_for_each_entry(dbca, head, dbca_link) {
		if (uuid_compare(dbca->dbca_cont->sc_uuid,
				 cont->sc_uuid) == 0)
			goto out;
	}

	D_ALLOC_PTR(dbca);
	if (dbca == NULL)
		return -DER_NOMEM;

	ds_cont_child_get(cont);
	dbca->dbca_cont = cont;
	dbca->dbca_pool = ds_pool_child_get(hdl->sch_pool);
	d_list_add_tail(&dbca->dbca_link, head);

out:
	cont->sc_closing = 0;
	hdl->sch_dtx_registered = 1;
	dbca->dbca_shares++;

	return 0;
}

void
dtx_batched_commit_deregister(struct ds_cont_hdl *hdl)
{
	struct ds_cont_child		*cont = hdl->sch_cont;
	struct dtx_batched_commit_args	*dbca;
	d_list_t			*head;
	ABT_future			 future;
	int				 rc;

	if (cont == NULL)
		return;

	if (!hdl->sch_dtx_registered)
		return;

	if (cont->sc_closing) {
		D_ASSERT(cont->sc_dtx_flush_cbdata != NULL);

		future = cont->sc_dtx_flush_cbdata;
		goto wait;
	}

	head = &dss_get_module_info()->dmi_dtx_batched_list;
	d_list_for_each_entry(dbca, head, dbca_link) {
		if (uuid_compare(dbca->dbca_cont->sc_uuid,
				 cont->sc_uuid) != 0)
			continue;

		if (--(dbca->dbca_shares) > 0)
			goto out;

		/* Notify the dtx_batched_commit ULT to flush the
		 * committable DTXs via setting @sc_closing as 1.
		 *
		 * Then current ULT will wait here until the DTXs
		 * have been committed by dtx_batched_commit ULT
		 * that will wakeup current ULT.
		 */
		D_ASSERT(cont->sc_dtx_flush_cbdata == NULL);
		D_ASSERT(cont->sc_dtx_flush_wait_count == 0);

		rc = ABT_future_create(1, NULL, &future);
		cont->sc_closing = 1;
		if (rc != ABT_SUCCESS) {
			D_ERROR("ABT_future_create failed for DTX flush on "
				DF_UUID" %d\n", DP_UUID(cont->sc_uuid), rc);
			goto out;
		}

		cont->sc_dtx_flush_cbdata = future;
		goto wait;
	}

	D_ASSERT(0);

wait:
	cont->sc_dtx_flush_wait_count++;
	rc = ABT_future_wait(future);
	D_ASSERTF(rc == ABT_SUCCESS, "ABT_future_wait failed "
		  "for DTX flush (2) on "DF_UUID": rc = %d\n",
		  DP_UUID(cont->sc_uuid), rc);

	if (--(cont->sc_dtx_flush_wait_count) == 0) {
		cont->sc_dtx_flush_cbdata = NULL;
		ABT_future_free(&future);
	}

out:
	hdl->sch_dtx_registered = 0;
}

int
dtx_handle_resend(daos_handle_t coh, daos_unit_oid_t *oid, struct dtx_id *dti,
		  bool punch, daos_epoch_t *epoch)
{
	int	rc;

	if (daos_is_zero_dti(dti))
		/* If DTX is disabled, then means that the appplication does
		 * not care about the replicas consistency. Under such case,
		 * if client resends some modification RPC, then just handle
		 * it as non-resent case, return -DER_NONEXIST.
		 *
		 * It will cause trouble if related modification has ever
		 * been handled before the resending. But since we cannot
		 * trace (if without DTX) whether it has ever been handled
		 * or not, then just handle it as original without DTX case.
		 */
		return -DER_NONEXIST;

again:
	rc = vos_dtx_check_resend(coh, oid, dti, punch, epoch);
	switch (rc) {
	case DTX_ST_PREPARED:
		return 0;
	case DTX_ST_COMMITTED:
		return -DER_ALREADY;
	case -DER_NONEXIST:
		if (dtx_hlc_age2sec(dti->dti_hlc) >
		    DTX_AGG_THRESHOLD_AGE_LOWER ||
		    DAOS_FAIL_CHECK(DAOS_DTX_LONG_TIME_RESEND)) {
			D_DEBUG(DB_IO, "Not sure about whether the old RPC "
				DF_DTI" is resent or not.\n", DP_DTI(dti));
			rc = -DER_EP_OLD;
		}
		return rc;
	case -DER_AGAIN:
		/* Re-index committed DTX table is not completed yet,
		 * let's wait and retry.
		 */
		ABT_thread_yield();
		goto again;
	default:
		return rc >= 0 ? -DER_INVAL : rc;
	}
}

static void
dtx_comp_cb(void **arg)
{
	struct dtx_leader_handle	*dlh;
	uint32_t			i;

	dlh = arg[0];
	for (i = 0; i < dlh->dlh_sub_cnt; i++) {
		struct dtx_sub_status	*sub = &dlh->dlh_subs[i];

		if (sub->dss_result == 0)
			continue;

		/* Ignore DER_INPROGRESS if there are other failures */
		if (dlh->dlh_result == 0 || dlh->dlh_result == -DER_INPROGRESS)
			dlh->dlh_result = sub->dss_result;
	}
}

static void
dtx_sub_comp_cb(struct dtx_leader_handle *dlh, int idx, int rc)
{
	struct dtx_sub_status	*sub = &dlh->dlh_subs[idx];
	ABT_future		future = dlh->dlh_future;

	sub->dss_result = rc;
	rc = ABT_future_set(future, dlh);
	D_ASSERTF(rc == ABT_SUCCESS, "ABT_future_set failed %d.\n", rc);

	D_DEBUG(DB_TRACE, "execute from rank %d tag %d, rc %d.\n",
		sub->dss_tgt.st_rank, sub->dss_tgt.st_tgt_idx,
		sub->dss_result);
}

struct dtx_ult_arg {
	dtx_sub_func_t			func;
	void				*func_arg;
	struct dtx_leader_handle	*dlh;
};

static void
dtx_leader_exec_ops_ult(void *arg)
{
	struct dtx_ult_arg	  *ult_arg = arg;
	struct dtx_leader_handle  *dlh = ult_arg->dlh;
	ABT_future		  future = dlh->dlh_future;
	uint32_t		  i;
	int			  rc = 0;

	D_ASSERT(future != ABT_FUTURE_NULL);
	for (i = 0; i < dlh->dlh_sub_cnt; i++) {
		struct dtx_sub_status *sub = &dlh->dlh_subs[i];

		if (sub->dss_tgt.st_rank == TGTS_IGNORE) {
			int ret;

			ret = ABT_future_set(future, dlh);
			D_ASSERTF(ret == ABT_SUCCESS,
				  "ABT_future_set failed %d.\n", ret);
			continue;
		}

		sub->dss_result = 0;
		memset(&sub->dss_dce, 0, sizeof(sub->dss_dce));
		rc = ult_arg->func(dlh, ult_arg->func_arg, i,
				   dtx_sub_comp_cb);
		if (rc) {
			dlh->dlh_subs[i].dss_result = rc;
			break;
		}
	}

	if (rc != 0) {
		for (i++; i < dlh->dlh_sub_cnt; i++) {
			int ret;

			ret = ABT_future_set(future, dlh);
			D_ASSERTF(ret == ABT_SUCCESS,
				  "ABT_future_set failed %d.\n", ret);
		}
	}
}

/**
 * Execute the operations on all targets.
 */
int
dtx_leader_exec_ops(struct dtx_leader_handle *dlh, dtx_sub_func_t func,
		    void *func_arg)
{
	struct dtx_ult_arg	*ult_arg;
	int			rc;

	if (dlh->dlh_sub_cnt == 0)
		goto exec;

	D_ALLOC_PTR(ult_arg);
	if (ult_arg == NULL)
		return -DER_NOMEM;
	ult_arg->func	= func;
	ult_arg->func_arg = func_arg;
	ult_arg->dlh	= dlh;

	/* the future should already be freed */
	D_ASSERT(dlh->dlh_future == ABT_FUTURE_NULL);
	rc = ABT_future_create(dlh->dlh_sub_cnt, dtx_comp_cb, &dlh->dlh_future);
	if (rc != ABT_SUCCESS) {
		D_ERROR("ABT_future_create failed %d.\n", rc);
		D_FREE_PTR(ult_arg);
		return dss_abterr2der(rc);
	}

	/*
	 * XXX ideally, we probably should create ULT for each shard, but
	 * for performance reasons, let's only create one for all remote
	 * targets for now.
	 */
	dlh->dlh_result = 0;
	rc = dss_ult_create(dtx_leader_exec_ops_ult, ult_arg, DSS_ULT_IOFW,
			    dss_get_module_info()->dmi_tgt_id, 0, NULL);
	if (rc != 0) {
		D_ERROR("ult create failed %d.\n", rc);
		D_FREE_PTR(ult_arg);
		ABT_future_free(&dlh->dlh_future);
		D_GOTO(out, rc);
	}

exec:
	/* Then execute the local operation */
	rc = func(dlh, func_arg, -1, NULL);
out:
	return rc;
}

int
dtx_obj_sync(uuid_t po_uuid, uuid_t co_uuid, daos_handle_t coh,
	     daos_unit_oid_t oid, daos_epoch_t epoch, uint32_t map_ver)
{
	int	rc = 0;

	while (1) {
		struct dtx_entry	*dtes = NULL;

		rc = vos_dtx_fetch_cc(coh, DTX_THRESHOLD_COUNT, &oid, epoch,
				      &dtes);
		if (rc < 0) {
			D_ERROR(DF_UOID" fail to fetch dtx: rc = %d\n",
				DP_UOID(oid), rc);
			break;
		}

		if (rc == 0)
			break;

		rc = dtx_commit(po_uuid, co_uuid, dtes, rc, map_ver);
		dtx_free_committable(dtes);
		if (rc < 0) {
			D_ERROR(DF_UOID" fail to commit dtx: rc = %d\n",
				DP_UOID(oid), rc);
			break;
		}
	}

	if (rc == 0)
		rc = vos_dtx_mark_sync(coh, oid, epoch);

	return rc;
}<|MERGE_RESOLUTION|>--- conflicted
+++ resolved
@@ -305,33 +305,11 @@
 	D_ASSERTF(rc == ABT_SUCCESS, "ABT_future_wait failed %d.\n", rc);
 	rc = dlh->dlh_result;
 
-<<<<<<< HEAD
-=======
-			dss = &dlh->dlh_subs[i];
-			if (!daos_is_zero_dti(&dss->dss_dce.dce_xid)) {
-				daos_dti_copy(&conflict[j].dce_xid,
-					      &dss->dss_dce.dce_xid);
-				conflict[j++].dce_dkey =
-					      dss->dss_dce.dce_dkey;
-			}
-		}
-
-		*dces_cnt = j;
-		if (j > 0) {
-			*dces = conflict;
-		} else {
-			D_FREE(conflict);
-			*dces = NULL;
-		}
-	}
-
-out:
->>>>>>> 1254181a
 	ABT_future_free(&dlh->dlh_future);
 	D_DEBUG(DB_TRACE, "dth "DF_DTI" rc %d\n",
 		DP_DTI(&dlh->dlh_handle.dth_xid), rc);
 	return rc;
-};
+}
 
 /**
  * Stop the leader thandle.
