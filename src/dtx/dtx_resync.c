/**
 * (C) Copyright 2019 Intel Corporation.
 *
 * Licensed under the Apache License, Version 2.0 (the "License");
 * you may not use this file except in compliance with the License.
 * You may obtain a copy of the License at
 *
 *    http://www.apache.org/licenses/LICENSE-2.0
 *
 * Unless required by applicable law or agreed to in writing, software
 * distributed under the License is distributed on an "AS IS" BASIS,
 * WITHOUT WARRANTIES OR CONDITIONS OF ANY KIND, either express or implied.
 * See the License for the specific language governing permissions and
 * limitations under the License.
 *
 * GOVERNMENT LICENSE RIGHTS-OPEN SOURCE SOFTWARE
 * The Government's rights to use, modify, reproduce, release, perform, display,
 * or disclose this software are subject to the terms of the Apache License as
 * provided in Contract No. B609815.
 * Any reproduction of computer software, computer software documentation, or
 * portions thereof marked with this legend must also reproduce the markings.
 */
/**
 * dtx: resync DTX status
 */
#define D_LOGFAC	DD_FAC(dtx)

#include <daos/placement.h>
#include <daos/pool_map.h>
#include <daos_srv/vos.h>
#include <daos_srv/pool.h>
#include <daos_srv/dtx_srv.h>
#include <daos_srv/daos_server.h>
#include <daos_srv/container.h>
#include <abt.h>
#include "dtx_internal.h"

struct dtx_resync_entry {
	d_list_t		dre_link;
	struct dtx_entry	dre_dte;
	daos_epoch_t		dre_epoch;
	uint64_t		dre_hash;
	uint32_t		dre_intent;
	uint32_t		dre_in_cache:1;
};

#define dre_oid		dre_dte.dte_oid
#define dre_xid		dre_dte.dte_xid

struct dtx_resync_head {
	d_list_t		drh_list;
	int			drh_count;
};

struct dtx_resync_args {
	struct ds_cont_child	*cont;
	uuid_t			 po_uuid;
	struct dtx_resync_head	 tables;
	uint32_t		 version;
};

static inline void
dtx_dre_release(struct dtx_resync_head *drh, struct dtx_resync_entry *dre)
{
	drh->drh_count--;
	d_list_del(&dre->dre_link);
	D_FREE_PTR(dre);
}

static int
dtx_resync_commit(uuid_t po_uuid, struct ds_cont_child *cont,
		  struct dtx_resync_head *drh, int count, uint32_t version)
{
	struct dtx_resync_entry		*dre;
	struct dtx_entry		*dte = NULL;
	int				 rc = 0;
	int				 i = 0;
	int				 j = 0;

	D_ASSERT(drh->drh_count >= count);

	D_ALLOC_ARRAY(dte, count);
	if (dte == NULL)
		return -DER_NOMEM;

	for (i = 0; i < count; i++) {
		dre = d_list_entry(drh->drh_list.next,
				   struct dtx_resync_entry, dre_link);
		/* Someone (the DTX owner or batched commit ULT) may have
		 * committed or aborted the DTX during we handling other
		 * DTXs. So double check the on-disk status before current
		 * commit.
		 */
		rc = vos_dtx_check(cont->sc_hdl, &dre->dre_xid);

		/* Skip this DTX since it has been committed or aggregated. */
		if (rc == DTX_ST_COMMITTED || rc == -DER_NONEXIST)
			goto next;

		if (rc != DTX_ST_PREPARED) {
			/* If we failed to check the on-disk status, commit
			 * it again, that is harmless. But we cannot add it
			 * to CoS cache.
			 */
			D_WARN("Fail to check DTX "DF_DTI" status: %d.\n",
			       DP_DTI(&dre->dre_xid), rc);
			goto commit;
		}

		if (dre->dre_in_cache)
			goto commit;

		rc = vos_dtx_lookup_cos(cont->sc_hdl, &dre->dre_xid);
		if (rc == -DER_NONEXIST) {
			rc = vos_dtx_add_cos(cont->sc_hdl, &dre->dre_oid,
<<<<<<< HEAD
				&dre->dre_xid, dre->dre_epoch, false);
=======
				&dre->dre_xid, dre->dre_hash, dre->dre_epoch, 0,
				dre->dre_intent == DAOS_INTENT_PUNCH ?
				true : false);
>>>>>>> 1eed5302
			if (rc < 0)
				D_WARN("Fail to add DTX "DF_DTI" to CoS cache: "
				       "rc = %d\n",  DP_DTI(&dre->dre_xid), rc);
		}

commit:
		dte[j].dte_xid = dre->dre_xid;
		dte[j].dte_oid = dre->dre_oid;
		++j;

next:
		dtx_dre_release(drh, dre);
	}

	if (j > 0) {
		rc = dtx_commit(po_uuid, cont->sc_uuid, dte, j, version);
		if (rc < 0)
			D_ERROR("Failed to commit the DTXs: rc = %d\n", rc);
	} else {
		rc = 0;
	}

	D_FREE(dte);
	return rc;
}

static int
dtx_status_handle(struct dtx_resync_args *dra)
{
	struct ds_cont_child		*cont = dra->cont;
	struct pl_obj_layout		*layout = NULL;
	struct dtx_resync_head		*drh = &dra->tables;
	struct dtx_resync_entry		*dre;
	struct dtx_resync_entry		*next;
	int				 count = 0;
	int				 err = 0;
	int				 rc;

	if (drh->drh_count == 0)
		return 0;

	d_list_for_each_entry_safe(dre, next, &drh->drh_list, dre_link) {
		if (layout != NULL) {
			pl_obj_layout_free(layout);
			layout = NULL;
		}

		rc = vos_dtx_lookup_cos(cont->sc_hdl, &dre->dre_xid);
		/* If it is in CoS cache, no need to check remote replicas. */
		if (rc == 0) {
			dre->dre_in_cache = 1;
			goto commit;
		}

		rc = ds_pool_check_leader(dra->po_uuid, &dre->dre_oid,
					  dra->version, &layout);
		if (rc <= 0) {
			if (rc < 0)
				D_WARN("Not sure about the leader for the DTX "
				       DF_UOID"/"DF_DTI" (ver = %u): rc = %d, "
				       "skip it.\n",
				       DP_UOID(dre->dre_oid),
				       DP_DTI(&dre->dre_xid), dra->version, rc);
			else
				D_DEBUG(DB_TRACE, "Not the leader for the DTX "
					DF_UOID"/"DF_DTI" (ver = %u) skip it\n",
					DP_UOID(dre->dre_oid),
					DP_DTI(&dre->dre_xid), dra->version);
			dtx_dre_release(drh, dre);
			continue;
		}

		rc = dtx_check(dra->po_uuid, cont->sc_uuid,
			       &dre->dre_dte, layout);

		/* The DTX has been committed (or) ready to be committed on
		 * some remote replica(s), let's commit the it globally.
		 */
		if (rc == DTX_ST_COMMITTED || rc == DTX_ST_PREPARED)
			goto commit;

		if (rc != -DER_NONEXIST) {
			/* We are not sure about whether the DTX can be
			 * committed or not, then we have to skip it.
			 */
			D_WARN("Not sure about whether the DTX "DF_UOID
			       "/"DF_DTI" can be committed or not: %d\n",
			       DP_UOID(dre->dre_oid),
			       DP_DTI(&dre->dre_xid), rc);
			dtx_dre_release(drh, dre);
			continue;
		}

		/* Someone (the DTX owner or batched commit ULT) may have
		 * committed or aborted the DTX during we handling other
		 * DTXs. So double check the on-disk status before current
		 * commit.
		 */
		rc = vos_dtx_check(cont->sc_hdl, &dre->dre_xid);

		/* Skip this DTX since it has been committed or aborted or
		 * fail to get the status.
		 */
		if (rc != DTX_ST_PREPARED) {
			if (rc < 0 && rc != -DER_NONEXIST)
				D_WARN("Not sure about whether the DTX "DF_UOID
				       "/"DF_DTI" can be abort or not: %d\n",
				       DP_UOID(dre->dre_oid),
				       DP_DTI(&dre->dre_xid), rc);
			dtx_dre_release(drh, dre);
			continue;
		}

		rc = vos_dtx_lookup_cos(cont->sc_hdl, &dre->dre_xid);
		if (rc == 0) {
			dre->dre_in_cache = 1;
			goto commit;
		}

		if (rc == -DER_NONEXIST) {
			/* If we abort multiple non-ready DTXs together, then
			 * there is race that one DTX may become committable
			 * when we abort some other DTX(s). To avoid complex
			 * rollback logic, let's abort the DTXs one by one.
			 */
			rc = dtx_abort(dra->po_uuid, cont->sc_uuid,
				       dre->dre_epoch, &dre->dre_dte, 1,
				       dra->version);
			if (rc < 0)
				err = rc;
		}

		dtx_dre_release(drh, dre);
		continue;

commit:
		if (++count >= DTX_THRESHOLD_COUNT) {
			rc = dtx_resync_commit(dra->po_uuid, cont, drh, count,
					       dra->version);
			if (rc < 0)
				err = rc;
			count = 0;
		}
	}

	if (count > 0) {
		rc = dtx_resync_commit(dra->po_uuid, cont, drh, count,
				       dra->version);
		if (rc < 0)
			err = rc;
	}

	if (layout != NULL)
		pl_obj_layout_free(layout);

	return err;
}

static int
dtx_iter_cb(uuid_t co_uuid, vos_iter_entry_t *ent, void *args)
{
	struct dtx_resync_args		*dra = args;
	struct dtx_resync_entry		*dre;

	/* We commit the DTXs periodically, there will be not too many DTXs
	 * to be checked when resync. So we can load all those uncommitted
	 * DTXs in RAM firstly, then check the state one by one. That avoid
	 * the race trouble between iteration of active-DTX tree and commit
	 * (or abort) the DTXs (that will change the active-DTX tree).
	 */

	D_ALLOC_PTR(dre);
	if (dre == NULL)
		return -DER_NOMEM;

	dre->dre_epoch = ent->ie_epoch;
	dre->dre_xid = ent->ie_xid;
	dre->dre_oid = ent->ie_oid;
	dre->dre_intent = ent->ie_dtx_intent;
	dre->dre_hash = ent->ie_dtx_hash;
	d_list_add_tail(&dre->dre_link, &dra->tables.drh_list);
	dra->tables.drh_count++;

	return 0;
}

int
dtx_resync(daos_handle_t po_hdl, uuid_t po_uuid, uuid_t co_uuid, uint32_t ver,
	   bool block)
{
	struct ds_cont_child		*cont = NULL;
	struct dtx_resync_args		 dra = { 0 };
	int				 rc = 0;
	int				 rc1 = 0;
	bool				 resynced = false;

	rc = ds_cont_child_lookup(po_uuid, co_uuid, &cont);
	if (rc != 0) {
		D_ERROR("Failed to open container for resync DTX "
			DF_UUID"/"DF_UUID": rc = %d\n",
			DP_UUID(po_uuid), DP_UUID(co_uuid), rc);
		return rc;
	}

	ABT_mutex_lock(cont->sc_mutex);
	while (cont->sc_dtx_resyncing) {
		if (!block) {
			ABT_mutex_unlock(cont->sc_mutex);
			goto out;
		}
		D_DEBUG(DB_TRACE, "Waiting for resync of "DF_UUID"\n",
			DP_UUID(co_uuid));
		ABT_cond_wait(cont->sc_dtx_resync_cond, cont->sc_mutex);
		resynced = true;
	}
	if (resynced || /* Someone just did the DTX resync*/
	    cont->sc_destroying) { /* pool is being destroyed */
		ABT_mutex_unlock(cont->sc_mutex);
		goto out;
	}
	cont->sc_dtx_resyncing = 1;
	ABT_mutex_unlock(cont->sc_mutex);

	rc = vos_dtx_update_resync_gen(cont->sc_hdl);
	if (rc != 0)
		goto fail;

	dra.cont = cont;
	uuid_copy(dra.po_uuid, po_uuid);
	dra.version = ver;
	D_INIT_LIST_HEAD(&dra.tables.drh_list);
	dra.tables.drh_count = 0;

	D_DEBUG(DB_TRACE, "resync DTX scan "DF_UUID"/"DF_UUID" start.\n",
		DP_UUID(po_uuid), DP_UUID(co_uuid));

	rc = ds_cont_iter(po_hdl, co_uuid, dtx_iter_cb, &dra, VOS_ITER_DTX);

	/* Handle the DTXs that have been scanned even if some failure happend
	 * in above ds_cont_iter() step.
	 */
	rc1 = dtx_status_handle(&dra);

	D_ASSERT(d_list_empty(&dra.tables.drh_list));

	if (rc >= 0)
		rc = rc1;

fail:
	D_DEBUG(DB_TRACE, "resync DTX scan "DF_UUID"/"DF_UUID" stop: rc = %d\n",
		DP_UUID(po_uuid), DP_UUID(co_uuid), rc);

	ABT_mutex_lock(cont->sc_mutex);
	cont->sc_dtx_resyncing = 0;
	ABT_cond_broadcast(cont->sc_dtx_resync_cond);
	ABT_mutex_unlock(cont->sc_mutex);

out:
	ds_cont_child_put(cont);
	return rc;
}<|MERGE_RESOLUTION|>--- conflicted
+++ resolved
@@ -113,13 +113,7 @@
 		rc = vos_dtx_lookup_cos(cont->sc_hdl, &dre->dre_xid);
 		if (rc == -DER_NONEXIST) {
 			rc = vos_dtx_add_cos(cont->sc_hdl, &dre->dre_oid,
-<<<<<<< HEAD
-				&dre->dre_xid, dre->dre_epoch, false);
-=======
-				&dre->dre_xid, dre->dre_hash, dre->dre_epoch, 0,
-				dre->dre_intent == DAOS_INTENT_PUNCH ?
-				true : false);
->>>>>>> 1eed5302
+				&dre->dre_xid, dre->dre_epoch, 0);
 			if (rc < 0)
 				D_WARN("Fail to add DTX "DF_DTI" to CoS cache: "
 				       "rc = %d\n",  DP_DTI(&dre->dre_xid), rc);
