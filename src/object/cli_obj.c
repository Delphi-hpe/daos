/**
 * (C) Copyright 2016-2019 Intel Corporation.
 *
 * Licensed under the Apache License, Version 2.0 (the "License");
 * you may not use this file except in compliance with the License.
 * You may obtain a copy of the License at
 *
 *    http://www.apache.org/licenses/LICENSE-2.0
 *
 * Unless required by applicable law or agreed to in writing, software
 * distributed under the License is distributed on an "AS IS" BASIS,
 * WITHOUT WARRANTIES OR CONDITIONS OF ANY KIND, either express or implied.
 * See the License for the specific language governing permissions and
 * limitations under the License.
 *
 * GOVERNMENT LICENSE RIGHTS-OPEN SOURCE SOFTWARE
 * The Government's rights to use, modify, reproduce, release, perform, display,
 * or disclose this software are subject to the terms of the Apache License as
 * provided in Contract No. B609815.
 * Any reproduction of computer software, computer software documentation, or
 * portions thereof marked with this legend must also reproduce the markings.
 */
/**
 * This file is part of daos_sr
 *
 * src/object/cli_obj.c
 */
#define D_LOGFAC	DD_FAC(object)

#include <daos/object.h>
#include <daos/container.h>
#include <daos/pool.h>
#include <daos_task.h>
#include <daos_types.h>
#include "obj_rpc.h"
#include "obj_internal.h"

#define CLI_OBJ_IO_PARMS	8

/**
 * Open an object shard (shard object), cache the open handle.
 */
static int
obj_shard_open(struct dc_object *obj, unsigned int shard, unsigned int map_ver,
	       struct dc_obj_shard **shard_ptr)
{
	struct dc_obj_shard	*obj_shard;
	bool			 lock_upgraded = false;
	int			 rc = 0;

	if (shard >= obj->cob_shards_nr) {
		D_ERROR("shard %u obj_shards_nr %u\n", shard,
			obj->cob_shards_nr);
		return -DER_INVAL;
	}

	D_RWLOCK_RDLOCK(&obj->cob_lock);
open_retry:
	if (obj->cob_version != map_ver) {
		D_DEBUG(DB_IO, "ol ver %d != map ver %d\n",
			obj->cob_version, map_ver);
		D_GOTO(unlock, rc = -DER_STALE);
	}

	obj_shard = &obj->cob_shards->do_shards[shard];

	/* Skip the invalid shards and targets */
	if (obj_shard->do_shard == -1 ||
	    obj_shard->do_target_id == -1) {
		D_DEBUG(DB_IO, "shard %u does not exist.\n", shard);
		D_GOTO(unlock, rc = -DER_NONEXIST);
	}

	/* XXX could be otherwise for some object classes? */
	D_ASSERT(obj_shard->do_shard == shard);

	D_DEBUG(DB_IO, "Open object shard %d\n", shard);

	if (obj_shard->do_obj == NULL) {
		daos_unit_oid_t	 oid;

		/* upgrade to write lock to safely update open shard cache */
		if (!lock_upgraded) {
			D_RWLOCK_UNLOCK(&obj->cob_lock);
			D_RWLOCK_WRLOCK(&obj->cob_lock);
			lock_upgraded = true;
			goto open_retry;
		}

		memset(&oid, 0, sizeof(oid));
		oid.id_shard = shard;
		oid.id_pub   = obj->cob_md.omd_id;
		/* NB: obj open is a local operation, so it is ok to call
		 * it in sync mode, at least for now.
		 */
		rc = dc_obj_shard_open(obj, oid, obj->cob_mode, obj_shard);
		if (rc)
			D_GOTO(unlock, rc);
	}

	if (rc == 0) {
		/* hold the object shard */
		obj_shard_addref(obj_shard);
		*shard_ptr = obj_shard;
	}

unlock:
	D_RWLOCK_UNLOCK(&obj->cob_lock);
	return rc;
}

#define obj_shard_close(shard)	dc_obj_shard_close(shard)

static void
obj_layout_free(struct dc_object *obj)
{
	struct dc_obj_layout	*layout = NULL;
	int			 i;

	if (obj->cob_shards == NULL)
		return;

	for (i = 0; i < obj->cob_shards_nr; i++) {
		if (obj->cob_shards->do_shards[i].do_obj != NULL)
			obj_shard_close(&obj->cob_shards->do_shards[i]);
	}

	D_SPIN_LOCK(&obj->cob_spin);
	if (obj->cob_shards->do_open_count == 0)
		layout = obj->cob_shards;
	obj->cob_shards = NULL;
	D_SPIN_UNLOCK(&obj->cob_spin);

	if (layout != NULL)
		D_FREE(layout);
}

static void
obj_free(struct d_hlink *hlink)
{
	struct dc_object *obj;

	obj = container_of(hlink, struct dc_object, cob_hlink);
	D_ASSERT(daos_hhash_link_empty(&obj->cob_hlink));
	obj_layout_free(obj);
	if (obj->cob_time_fetch_leader != NULL)
		D_FREE(obj->cob_time_fetch_leader);
	D_SPIN_DESTROY(&obj->cob_spin);
	D_RWLOCK_DESTROY(&obj->cob_lock);
	D_FREE(obj);
}

static struct d_hlink_ops obj_h_ops = {
	.hop_free	= obj_free,
};

static struct dc_object *
obj_alloc(void)
{
	struct dc_object *obj;

	D_ALLOC_PTR(obj);
	if (obj == NULL)
		return NULL;

	daos_hhash_hlink_init(&obj->cob_hlink, &obj_h_ops);
	return obj;
}

void
obj_decref(struct dc_object *obj)
{
	daos_hhash_link_putref(&obj->cob_hlink);
}

void
obj_addref(struct dc_object *obj)
{
	daos_hhash_link_getref(&obj->cob_hlink);
}

static daos_handle_t
obj_ptr2hdl(struct dc_object *obj)
{
	daos_handle_t oh;

	daos_hhash_link_key(&obj->cob_hlink, &oh.cookie);
	return oh;
}

struct dc_object *
obj_hdl2ptr(daos_handle_t oh)
{
	struct d_hlink *hlink;

	hlink = daos_hhash_link_lookup(oh.cookie);
	if (hlink == NULL)
		return NULL;

	return container_of(hlink, struct dc_object, cob_hlink);
}

static void
obj_hdl_link(struct dc_object *obj)
{
	daos_hhash_link_insert(&obj->cob_hlink, DAOS_HTYPE_OBJ);
}

static void
obj_hdl_unlink(struct dc_object *obj)
{
	daos_hhash_link_delete(&obj->cob_hlink);
}

daos_handle_t
dc_obj_hdl2cont_hdl(daos_handle_t oh)
{
	struct dc_object *obj;
	daos_handle_t hdl;

	obj = obj_hdl2ptr(oh);
	if (obj == NULL)
		return DAOS_HDL_INVAL;

	hdl = obj->cob_coh;
	obj_decref(obj);
	return hdl;
}

static int
obj_layout_create(struct dc_object *obj, bool refresh)
{
	struct pl_obj_layout	*layout = NULL;
	struct dc_pool		*pool;
	struct pl_map		*map;
	int			i;
	int			rc;

	pool = dc_hdl2pool(dc_cont_hdl2pool_hdl(obj->cob_coh));
	D_ASSERT(pool != NULL);

	map = pl_map_find(pool->dp_pool, obj->cob_md.omd_id);
	dc_pool_put(pool);

	if (map == NULL) {
		D_DEBUG(DB_PL, "Cannot find valid placement map\n");
		D_GOTO(out, rc = -DER_INVAL);
	}

	rc = pl_obj_place(map, &obj->cob_md, NULL, &layout);
	pl_map_decref(map);
	if (rc != 0) {
		D_DEBUG(DB_PL, "Failed to generate object layout\n");
		D_GOTO(out, rc);
	}
	D_DEBUG(DB_PL, "Place object on %d targets ver %d\n", layout->ol_nr,
		layout->ol_ver);
	D_ASSERT(layout->ol_nr == layout->ol_grp_size * layout->ol_grp_nr);

	if (refresh)
		obj_layout_dump(obj->cob_md.omd_id, layout);

	obj->cob_version = layout->ol_ver;

	D_ASSERT(obj->cob_shards == NULL);
	D_ALLOC(obj->cob_shards, sizeof(struct dc_obj_layout) +
		sizeof(struct dc_obj_shard) * layout->ol_nr);
	if (obj->cob_shards == NULL)
		D_GOTO(out, rc = -DER_NOMEM);

	obj->cob_shards_nr = layout->ol_nr;
	obj->cob_grp_size = layout->ol_grp_size;

	if (obj->cob_grp_size > 1 && srv_io_mode == DIM_DTX_FULL_ENABLED &&
	    obj->cob_grp_nr < obj->cob_shards_nr / obj->cob_grp_size) {
		if (obj->cob_time_fetch_leader != NULL)
			D_FREE(obj->cob_time_fetch_leader);

		obj->cob_grp_nr = obj->cob_shards_nr / obj->cob_grp_size;
		D_ALLOC_ARRAY(obj->cob_time_fetch_leader, obj->cob_grp_nr);
		if (obj->cob_time_fetch_leader == NULL)
			D_GOTO(out, rc = -DER_NOMEM);
	}

	for (i = 0; i < layout->ol_nr; i++) {
		struct dc_obj_shard *obj_shard;

		obj_shard = &obj->cob_shards->do_shards[i];
		obj_shard->do_shard = i;
		obj_shard->do_target_id = layout->ol_shards[i].po_target;
		obj_shard->do_fseq = layout->ol_shards[i].po_fseq;
		obj_shard->do_rebuilding = layout->ol_shards[i].po_rebuilding;
	}
out:
	if (layout)
		pl_obj_layout_free(layout);
	return rc;
}

static int
obj_layout_refresh(struct dc_object *obj)
{
	int	rc;

	D_RWLOCK_WRLOCK(&obj->cob_lock);
	obj_layout_free(obj);
	rc = obj_layout_create(obj, true);
	D_RWLOCK_UNLOCK(&obj->cob_lock);

	return rc;
}

static int
obj_get_replicas(struct dc_object *obj)
{
	struct daos_oclass_attr *oc_attr;

	oc_attr = daos_oclass_attr_find(obj->cob_md.omd_id);
	D_ASSERT(oc_attr != NULL);

	if (oc_attr->ca_resil != DAOS_RES_REPL)
		return 1;

	if (oc_attr->u.rp.r_num == DAOS_OBJ_REPL_MAX)
		return obj->cob_grp_size;

	return oc_attr->u.rp.r_num;
}

int
obj_get_grp_size(struct dc_object *obj)
{
	return obj->cob_grp_size;
}

static int
obj_dkey2grp(struct dc_object *obj, uint64_t hash, unsigned int map_ver)
{
	int		grp_size;
	uint64_t	grp_idx;

	grp_size = obj_get_grp_size(obj);
	D_ASSERT(grp_size > 0);

	D_RWLOCK_RDLOCK(&obj->cob_lock);
	if (obj->cob_version != map_ver) {
		D_RWLOCK_UNLOCK(&obj->cob_lock);
		return -DER_STALE;
	}

	D_ASSERT(obj->cob_shards_nr >= grp_size);

	/* XXX, consistent hash? */
	grp_idx = hash % (obj->cob_shards_nr / grp_size);
	D_RWLOCK_UNLOCK(&obj->cob_lock);

	return grp_idx;
}

/* Get a valid shard from an object group */
static int
obj_grp_valid_shard_get(struct dc_object *obj, int idx,
			unsigned int map_ver, uint32_t op)
{
	int idx_first;
	int grp_size;
	int i = 0;

	grp_size = obj_get_grp_size(obj);
	D_ASSERT(grp_size > 0);

	D_ASSERT(obj->cob_shards_nr > 0);

	D_RWLOCK_RDLOCK(&obj->cob_lock);
	if (obj->cob_version != map_ver) {
		/* Sigh, someone else change the pool map */
		D_RWLOCK_UNLOCK(&obj->cob_lock);
		return -DER_STALE;
	}

	idx_first = (idx / grp_size) * grp_size;
	idx = idx_first + random() % grp_size;

	for (i = 0; i < grp_size;
	     i++, idx = idx_first + (idx + 1 - idx_first) % grp_size) {
		/* let's skip the rebuild shard for non-update op */
		if (op != DAOS_OBJ_RPC_UPDATE &&
		    obj->cob_shards->do_shards[idx].do_rebuilding)
			continue;

		if (obj->cob_shards->do_shards[idx].do_target_id != -1)
			break;
	}

	D_RWLOCK_UNLOCK(&obj->cob_lock);

	if (i == grp_size)
		return -DER_NONEXIST;

	return idx;
}

static inline struct pl_obj_shard*
obj_get_shard(void *data, int idx)
{
	struct dc_object	*obj = data;

	return &obj->cob_shards->do_shards[idx].do_pl_shard;
}

static int
obj_grp_leader_get(struct dc_object *obj, int idx, unsigned int map_ver)
{
	int	rc = -DER_STALE;

	D_RWLOCK_RDLOCK(&obj->cob_lock);
	if (obj->cob_version == map_ver)
		rc = pl_select_leader(obj->cob_md.omd_id, idx,
				      obj->cob_grp_size, false,
				      obj_get_shard, obj);
	D_RWLOCK_UNLOCK(&obj->cob_lock);

	return rc;
}

/* If the client has been asked to fetch (list/query) from leader replica,
 * then means that related data is associated with some prepared DTX that
 * may be committable on the leader replica. According to our current DTX
 * batched commit policy, it is quite possible that such DTX is not ready
 * to be committed, or it is committable but cached on the leader replica
 * for some time. On the other hand, such DTX may contain more data update
 * than current fetch. If the subsequent fetch against the same redundancy
 * group come very soon (within the OBJ_FETCH_LEADER_INTERVAL), then it is
 * possible that related target for the next fetch is covered by the same
 * DTX that is still not committed yet. If the assumption is right, asking
 * the application to fetch from leader replica directly can avoid one RPC
 * round-trip with non-leader replica. If such assumption is wrong, it may
 * increase the server load on which the leader replica resides in a short
 * time but it will not correctness issues.
 */
#define		OBJ_FETCH_LEADER_INTERVAL	2

static int
obj_dkeyhash2shard(struct dc_object *obj, uint64_t hash, unsigned int map_ver,
		   uint32_t op, bool to_leader)
{
	uint64_t	time = 0;
	int		grp_idx;
	int		grp_size;
	int		idx;

	grp_idx = obj_dkey2grp(obj, hash, map_ver);
	if (grp_idx < 0)
		return grp_idx;

	grp_size = obj_get_grp_size(obj);
	idx = hash % grp_size + grp_idx * grp_size;

	if (!to_leader && obj->cob_time_fetch_leader != NULL &&
	    obj->cob_time_fetch_leader[grp_idx] != 0 &&
	    daos_gettime_coarse(&time) == 0 && OBJ_FETCH_LEADER_INTERVAL >=
	    time - obj->cob_time_fetch_leader[grp_idx])
		to_leader = true;

	if (to_leader)
		return obj_grp_leader_get(obj, idx, map_ver);

	return obj_grp_valid_shard_get(obj, idx, map_ver, op);
}

static int
obj_dkeyhash2update_grp(struct dc_object *obj, uint64_t hash, uint32_t map_ver,
			uint32_t *start_shard, uint32_t *grp_size)
{
	int	 grp_idx;

	grp_idx = obj_dkey2grp(obj, hash, map_ver);
	if (grp_idx < 0)
		return grp_idx;

	*grp_size = obj_get_grp_size(obj);
	*start_shard = grp_idx * *grp_size;

	return 0;
}

static uint32_t
obj_shard2tgtid(struct dc_object *obj, uint32_t shard)
{
	D_ASSERT(shard < obj->cob_shards_nr);
	return obj->cob_shards->do_shards[shard].do_target_id;
}

static int
obj_shard_tgts_query(struct dc_object *obj, uint32_t map_ver, uint32_t shard,
		     struct daos_shard_tgt *shard_tgt)
{
	struct dc_obj_shard	*obj_shard;
	int			 rc;

	rc = obj_shard_open(obj, shard, map_ver, &obj_shard);
	if (rc != 0) {
		if (rc == -DER_NONEXIST) {
			shard_tgt->st_rank = TGTS_IGNORE;
			rc = 0;
		} else {
			D_ERROR(DF_OID" obj_shard_open failed, rc %d.\n",
				DP_OID(obj->cob_md.omd_id), rc);
		}
		D_GOTO(out, rc);
	}

	shard_tgt->st_rank	= obj_shard->do_target_rank;
	shard_tgt->st_shard	= shard,
	shard_tgt->st_tgt_idx	= obj_shard->do_target_idx;
	shard_tgt->st_tgt_id	= obj_shard2tgtid(obj, shard);
	obj_shard_close(obj_shard);

out:
	return rc;
}

#define OBJ_TGT_INLINE_NR	(32)
struct obj_req_tgts {
	/* to save memory allocation if #targets <= OBJ_TGT_INLINE_NR */
	struct daos_shard_tgt	 ort_tgts_inline[OBJ_TGT_INLINE_NR];
	/* Shard target array, with (ort_grp_nr * ort_grp_size) targets.
	 * If #targets <= OBJ_TGT_INLINE_NR then it points to ort_tgts_inline.
	 * Within the array, [0, ort_grp_size - 1] is for the first group,
	 * [ort_grp_size, ort_grp_size * 2 - 1] is the 2nd group and so on.
	 * If (ort_srv_disp == 1) then within each group the first target is the
	 * leader shard and following (ort_grp_size - 1) targets are the forward
	 * non-leader shards.
	 * Now there is only one case for (ort_grp_nr > 1) that for object
	 * punch, all other cases with (ort_grp_nr == 1).
	 */
	struct daos_shard_tgt	*ort_shard_tgts;
	uint32_t		 ort_grp_nr;
	/* ort_grp_size is the size of the group that is sent as forwarded
	 * shards
	 */
	uint32_t		 ort_grp_size;
	/* ort_start_shard is only for EC object, it is the start shard number
	 * of the EC stripe. To facilitate calculate the offset of different
	 * shards in the stripe.
	 */
	uint32_t		 ort_start_shard;
	/* flag of server dispatch */
	uint32_t		 ort_srv_disp:1;
};

/* The tgt_set parameter is a bit map indicating the proper subset of targets
 * to forward the update for EC ojbects. For non-EC objects, and for EC updates
 * that include a full-stripe update (i.e., parity has been generated), the
 * tgt_set varible is set to zero.
 */
static int
obj_shards_2_fwtgts(struct dc_object *obj, uint32_t map_ver, uint64_t tgt_set,
		    uint32_t start_shard, uint32_t shard_cnt, uint32_t grp_nr,
		    struct obj_req_tgts *req_tgts, bool forward)
{
	struct daos_shard_tgt	*tgt = NULL;
	uint32_t		 leader_shard = -1;
	uint32_t		 i, j;
	uint32_t		 shard_idx, shard_nr, grp_size;
	int			 rc;

	D_ASSERT(shard_cnt >= 1);
	grp_size = shard_cnt / grp_nr;
	D_ASSERT(grp_size * grp_nr == shard_cnt);
	req_tgts->ort_srv_disp = (srv_io_mode != DIM_CLIENT_DISPATCH) &&
				  grp_size > 1;

	if (tgt_set != 0) {
		D_ASSERT(grp_nr == 1);
		shard_nr = 0;
		for (i = 0; i < shard_cnt; i++)
			if (tgt_set & (1UL << i))
				shard_nr++;
	} else {
		shard_nr = shard_cnt;
	}

	if (shard_nr > OBJ_TGT_INLINE_NR) {
		if (req_tgts->ort_shard_tgts != NULL &&
		    req_tgts->ort_grp_nr * req_tgts->ort_grp_size != shard_nr) {
			/* shard_nr possibly changed per progressive layout */
			if (req_tgts->ort_shard_tgts !=
				req_tgts->ort_tgts_inline)
				D_FREE(req_tgts->ort_shard_tgts);
			req_tgts->ort_shard_tgts = NULL;
		}
		if (req_tgts->ort_shard_tgts == NULL) {
			D_ALLOC_ARRAY(req_tgts->ort_shard_tgts, shard_nr);
			if (req_tgts->ort_shard_tgts == NULL)
				return -DER_NOMEM;
		}
	} else {
		if (req_tgts->ort_shard_tgts != NULL &&
		    req_tgts->ort_shard_tgts != req_tgts->ort_tgts_inline)
			D_FREE(req_tgts->ort_shard_tgts);
		req_tgts->ort_shard_tgts = req_tgts->ort_tgts_inline;
	}
	req_tgts->ort_grp_nr = grp_nr;
	req_tgts->ort_grp_size = (shard_nr == shard_cnt) ? grp_size : shard_nr;
	for (i = 0; i < grp_nr; i++) {
		shard_idx = start_shard + i * grp_size;
		tgt = req_tgts->ort_shard_tgts + i * grp_size;
		if (req_tgts->ort_srv_disp) {
			rc = obj_grp_leader_get(obj, shard_idx, map_ver);
			if (rc < 0) {
				D_ERROR(DF_OID" no valid shard, rc %d.\n",
					DP_OID(obj->cob_md.omd_id), rc);
				return rc;
			}
			leader_shard = rc;
			rc = obj_shard_tgts_query(obj, map_ver, leader_shard,
						  tgt++);
			if (rc != 0)
				return rc;

			if (!forward)
				continue;
		}

		for (j = 0; j < grp_size; j++, shard_idx++) {
			if (shard_idx == leader_shard ||
			    (tgt_set && !(tgt_set & 1UL << j)))
				continue;
			rc = obj_shard_tgts_query(obj, map_ver, shard_idx,
						  tgt++);
			if (rc != 0)
				return rc;
		}
	}
<<<<<<< HEAD
	D_ASSERT(tgt == req_tgts->ort_shard_tgts + shard_nr);
=======

	if (forward)
		D_ASSERT(tgt == req_tgts->ort_shard_tgts + shard_nr);

>>>>>>> 38a0c948
	return 0;
}

static void
obj_ptr2shards(struct dc_object *obj, uint32_t *start_shard, uint32_t *shard_nr,
	       uint32_t *grp_nr)
{
	*start_shard = 0;
	*shard_nr = obj->cob_shards_nr;
	*grp_nr = obj->cob_shards_nr / obj_get_grp_size(obj);
}

static int
obj_ptr2poh(struct dc_object *obj, daos_handle_t *ph)
{
	daos_handle_t   coh;

	coh = obj->cob_coh;
	if (daos_handle_is_inval(coh))
		return -DER_NO_HDL;

	*ph = dc_cont_hdl2pool_hdl(coh);
	if (daos_handle_is_inval(*ph))
		return -DER_NO_HDL;

	return 0;
}

/* Get pool map version from object handle */
static int
obj_ptr2pm_ver(struct dc_object *obj, unsigned int *map_ver)
{
	daos_handle_t	ph;
	int		rc;

	rc = obj_ptr2poh(obj, &ph);
	if (rc != 0)
		return rc;

	rc = dc_pool_map_version_get(ph, map_ver);
	return rc;
}

static int
obj_pool_query_cb(tse_task_t *task, void *data)
{
	struct dc_object	*obj = *((struct dc_object **)data);
	daos_pool_query_t	*args;

	if (task->dt_result != 0)
		D_DEBUG(DB_IO, "obj_pool_query_cb task=%p result=%d\n",
			task, task->dt_result);

	obj_layout_refresh(obj);
	obj_decref(obj);

	args = dc_task_get_args(task);
	D_FREE(args->info);
	return 0;
}

static int
obj_pool_query_task(tse_sched_t *sched, struct dc_object *obj,
		    tse_task_t **taskp)
{
	tse_task_t		*task;
	daos_pool_query_t	*args;
	daos_handle_t		 ph;
	int			 rc = 0;

	rc = obj_ptr2poh(obj, &ph);
	if (rc != 0)
		return rc;

	rc = dc_task_create(dc_pool_query, sched, NULL, &task);
	if (rc != 0)
		return rc;

	args = dc_task_get_args(task);
	args->poh = ph;
	D_ALLOC_PTR(args->info);
	if (args->info == NULL)
		D_GOTO(err, rc = -DER_NOMEM);

	obj_addref(obj);
	rc = dc_task_reg_comp_cb(task, obj_pool_query_cb, &obj, sizeof(obj));
	if (rc != 0) {
		obj_decref(obj);
		D_GOTO(err, rc);
	}

	*taskp = task;
	return 0;
err:
	dc_task_decref(task);
	if (args->info)
		D_FREE(args->info);

	return rc;
}

int
dc_obj_register_class(tse_task_t *task)
{
	D_ERROR("Unsupported API\n");
	tse_task_complete(task, -DER_NOSYS);
	return 0;
}

int
dc_obj_query_class(tse_task_t *task)
{
	D_ERROR("Unsupported API\n");
	tse_task_complete(task, -DER_NOSYS);
	return 0;
}

int
dc_obj_list_class(tse_task_t *task)
{
	D_ERROR("Unsupported API\n");
	tse_task_complete(task, -DER_NOSYS);
	return 0;
}

int
dc_obj_open(tse_task_t *task)
{
	daos_obj_open_t		*args;
	struct dc_object	*obj;
	int			rc;

	args = dc_task_get_args(task);
	D_ASSERTF(args != NULL, "Task Argument OPC does not match DC OPC\n");

	obj = obj_alloc();
	if (obj == NULL)
		return -DER_NOMEM;

	obj->cob_coh  = args->coh;
	obj->cob_mode = args->mode;

	rc = D_SPIN_INIT(&obj->cob_spin, PTHREAD_PROCESS_PRIVATE);
	if (rc != 0)
		D_GOTO(out, rc);

	rc = D_RWLOCK_INIT(&obj->cob_lock, NULL);
	if (rc != 0)
		D_GOTO(out, rc);

	/* it is a local operation for now, does not require event */
	rc = dc_obj_fetch_md(args->oid, &obj->cob_md);
	if (rc != 0)
		D_GOTO(out, rc);

	rc = obj_ptr2pm_ver(obj, &obj->cob_md.omd_ver);
	if (rc)
		D_GOTO(out, rc);

	rc = obj_layout_create(obj, false);
	if (rc != 0)
		D_GOTO(out, rc);

	obj_hdl_link(obj);
	*args->oh = obj_ptr2hdl(obj);

out:
	obj_decref(obj);
	tse_task_complete(task, rc);
	return rc;
}

int
dc_obj_close(tse_task_t *task)
{
	daos_obj_close_t	*args;
	struct dc_object	*obj;
	int			 rc = 0;

	args = dc_task_get_args(task);
	D_ASSERTF(args != NULL, "Task Argument OPC does not match DC OPC\n");

	obj = obj_hdl2ptr(args->oh);
	if (obj == NULL)
		D_GOTO(out, rc = -DER_NO_HDL);

	obj_hdl_unlink(obj);
	obj_decref(obj);

out:
	tse_task_complete(task, rc);
	return 0;
}

int
dc_obj_fetch_md(daos_obj_id_t oid, struct daos_obj_md *md)
{
	/* For predefined object classes, do nothing at here. But for those
	 * customized classes, we need to fetch for the remote OI table.
	 */
	memset(md, 0, sizeof(*md));
	md->omd_id = oid;
	return 0;
}

int
daos_obj_layout_free(struct daos_obj_layout *layout)
{
	int i;

	for (i = 0; i < layout->ol_nr; i++) {
		if (layout->ol_shards[i] != NULL) {
			struct daos_obj_shard *shard;

			shard = layout->ol_shards[i];
			D_FREE(shard);
		}
	}

	D_FREE(layout);

	return 0;
}

int
daos_obj_layout_alloc(struct daos_obj_layout **layout, uint32_t grp_nr,
		      uint32_t grp_size)
{
	int rc = 0;
	int i;

	D_ALLOC(*layout, sizeof(struct daos_obj_layout) +
			 grp_nr * sizeof(struct daos_obj_shard *));
	if (*layout == NULL)
		return -DER_NOMEM;

	(*layout)->ol_nr = grp_nr;
	for (i = 0; i < grp_nr; i++) {
		D_ALLOC((*layout)->ol_shards[i],
			sizeof(struct daos_obj_shard) +
			grp_size * sizeof(uint32_t));
		if ((*layout)->ol_shards[i] == NULL)
			D_GOTO(free, rc = -DER_NOMEM);

		(*layout)->ol_shards[i]->os_replica_nr = grp_size;
	}
free:
	if (rc != 0) {
		daos_obj_layout_free(*layout);
		*layout = NULL;
	}

	return rc;
}

int
dc_obj_layout_get(daos_handle_t oh, struct daos_obj_layout **p_layout)
{
	struct daos_obj_layout  *layout = NULL;
	struct dc_object	*obj;
	struct daos_oclass_attr *oc_attr;
	unsigned int		grp_size;
	unsigned int		grp_nr;
	int			rc;
	int			i;
	int			j;
	int			k;

	obj = obj_hdl2ptr(oh);
	oc_attr = daos_oclass_attr_find(obj->cob_md.omd_id);
	D_ASSERT(oc_attr != NULL);
	grp_size = daos_oclass_grp_size(oc_attr);
	grp_nr = daos_oclass_grp_nr(oc_attr, &obj->cob_md);
	if (grp_nr == DAOS_OBJ_GRP_MAX)
		grp_nr = obj->cob_shards_nr / grp_size;

	rc = daos_obj_layout_alloc(&layout, grp_nr, grp_size);
	if (rc)
		D_GOTO(out, rc);

	for (i = 0, k = 0; i < grp_nr; i++) {
		struct daos_obj_shard *shard;

		shard = layout->ol_shards[i];
		shard->os_replica_nr = grp_size;
		for (j = 0; j < grp_size; j++) {
			struct dc_obj_shard *obj_shard;
			struct pool_target *tgt;

			obj_shard = &obj->cob_shards->do_shards[k++];
			if (obj_shard->do_target_id == -1)
				continue;

			rc = dc_cont_tgt_idx2ptr(obj->cob_coh,
						 obj_shard->do_target_id, &tgt);
			if (rc != 0)
				D_GOTO(out, rc);

			shard->os_ranks[j] = tgt->ta_comp.co_rank;
		}
	}
	*p_layout = layout;
out:
	if (rc && layout != NULL)
		daos_obj_layout_free(layout);
	return rc;
}

int
dc_obj_query(tse_task_t *task)
{
	D_ERROR("Unsupported API\n");
	tse_task_complete(task, -DER_NOSYS);
	return 0;
}

int
dc_obj_layout_refresh(daos_handle_t oh)
{
	struct dc_object	*obj;
	int			 rc;

	obj = obj_hdl2ptr(oh);
	if (obj == NULL) {
		D_ERROR("failed by obj_hdl2ptr.\n");
		return -DER_NO_HDL;
	}

	rc = obj_layout_refresh(obj);

	obj_decref(obj);

	return rc;
}

/* Auxiliary args for object I/O */
struct obj_auxi_args {
	tse_task_t			*obj_task;
	int				 opc;
	int				 result;
	uint32_t			 map_ver_req;
	uint32_t			 map_ver_reply;
	uint32_t			 io_retry:1,
					 args_initialized:1,
					 shard_task_scheded:1,
					 to_leader:1,
					 spec_shard:1;
	/* request flags, now only with ORF_RESEND */
	uint32_t			 flags;
	struct obj_req_tgts		 req_tgts;
	crt_bulk_t			*bulks;
	uint32_t			 bulk_nr;
	d_list_t			 shard_task_head;
	/* one shard_args embedded to save one memory allocation if the obj
	 * request only targets for one shard.
	 */
	union {
		struct shard_rw_args	 rw_args;
		struct shard_punch_args	 p_args;
		struct shard_list_args	 l_args;
		struct shard_sync_args	 s_args;
	};
};

static int
obj_retry_cb(tse_task_t *task, struct dc_object *obj,
	     struct obj_auxi_args *obj_auxi)
{
	tse_sched_t	 *sched = tse_task2sched(task);
	tse_task_t	 *pool_task = NULL;
	int		  result = task->dt_result;
	int		  rc;
	bool		  keep_result = false;

	/* For the case of retry with leader, if it is for modification,
	 * since we always send modification RPC to the leader, then no
	 * need to refresh the pool map. Because if the client used old
	 * pool map and sent the modification RPC to non-leader replica,
	 * then the replied errno will be -DER_STALE (assume that there
	 * will be at least one replica will have the latest pool map).
	 *
	 * For read-only RPC (fetch/list/query), retry with leader case
	 * only can happen when the server to which we just sent the RPC
	 * is not the leader. To guarantee the next retry can find the
	 * right leader, we need to refresh the pool map before retry.
	 */
	if (!obj_auxi->to_leader || !obj_is_modification_opc(obj_auxi->opc)) {
		rc = obj_pool_query_task(sched, obj, &pool_task);
		if (rc != 0)
			D_GOTO(err, rc);
	}

	if (obj_auxi->io_retry) {
		/* Let's reset task result before retry */
		rc = dc_task_resched(task);
		if (rc != 0) {
			D_ERROR("Failed to re-init task (%p)\n", task);
			D_GOTO(err, rc);
		}

		if (pool_task != NULL) {
			rc = dc_task_depend(task, 1, &pool_task);
			if (rc != 0) {
				D_ERROR("Failed to add dependency on pool "
					 "query task (%p)\n", pool_task);
				D_GOTO(err, rc);
			}
		}
	} else if (obj_auxi->spec_shard) {
		/* If the RPC sponsor has specifies the shard, we will NOT
		 * reschedule the IO, but not prevent the pool map refresh.
		 * Restore the original RPC (task) result, the RPC sponsor
		 * will handle that by itself.
		 */
		keep_result = true;
	}

	D_DEBUG(DB_IO, "Retrying task=%p for err=%d, io_retry=%d\n",
		 task, result, obj_auxi->io_retry);

	if (pool_task != NULL)
		/* ignore returned value, error is reported by comp_cb */
		dc_task_schedule(pool_task, obj_auxi->io_retry);

	if (keep_result)
		task->dt_result = result;

	return 0;
err:
	if (pool_task)
		dc_task_decref(pool_task);

	task->dt_result = result; /* restore the orignal error */
	D_ERROR("Failed to retry task=%p(err=%d), io_retry=%d, rc %d.\n",
		task, result, obj_auxi->io_retry, rc);
	return rc;
}

struct obj_list_arg {
	struct dc_object	*obj;
	daos_anchor_t		*anchor;	/* anchor for record */
	daos_anchor_t		*dkey_anchor;	/* anchor for dkey */
	daos_anchor_t		*akey_anchor;	/* anchor for akey */
};

/* prepare the bulk handle(s) for obj request */
static int
obj_bulk_prep(d_sg_list_t *sgls, unsigned int nr, bool bulk_bind,
	      crt_bulk_perm_t bulk_perm, tse_task_t *task,
	      struct obj_auxi_args *obj_auxi)
{
	crt_bulk_t	*bulks;
	int		 i = 0;
	int		 rc = 0;

	D_ASSERTF(nr >= 1, "invalid nr %d.\n", nr);
	D_ALLOC_ARRAY(bulks, nr);
	if (bulks == NULL)
		D_GOTO(out, rc = -DER_NOMEM);

	/* create bulk handles for sgls */
	for (; sgls != NULL && i < nr; i++) {
		if (sgls[i].sg_iovs != NULL &&
		    sgls[i].sg_iovs[0].iov_buf != NULL) {
			rc = crt_bulk_create(daos_task2ctx(task), &sgls[i],
					     bulk_perm, &bulks[i]);
			if (rc < 0)
				D_GOTO(out, rc);
			if (!bulk_bind)
				continue;
			rc = crt_bulk_bind(bulks[i], daos_task2ctx(task));
			if (rc != 0) {
				D_ERROR("crt_bulk_bind failed, rc: %d.\n", rc);
				D_GOTO(out, rc);
			}
		}
	}

out:
	if (rc == 0) {
		obj_auxi->bulks = bulks;
		obj_auxi->bulk_nr = nr;
	} else {
		int j;

		for (j = 0; j < i; j++)
			crt_bulk_free(bulks[j]);

		D_FREE(bulks);
	}
	return rc;
}

static void
obj_bulk_fini(struct obj_auxi_args *obj_auxi)
{
	crt_bulk_t	*bulks = obj_auxi->bulks;
	unsigned int	 nr = obj_auxi->bulk_nr;
	int		 i;

	if (bulks == NULL)
		return;

	for (i = 0; i < nr; i++)
		if (bulks[i] != CRT_BULK_NULL)
			crt_bulk_free(bulks[i]);

	D_FREE(bulks);
	obj_auxi->bulks = NULL;
	obj_auxi->bulk_nr = 0;
}

static int
obj_rw_bulk_prep(struct dc_object *obj, daos_iod_t *iods, d_sg_list_t *sgls,
		 unsigned int nr, bool update, bool bulk_bind,
		 tse_task_t *task, struct obj_auxi_args *obj_auxi)
{
	daos_size_t		data_size;
	daos_size_t		buf_size;
	daos_size_t		sgls_size;
	crt_bulk_perm_t		bulk_perm;
	int			rc = 0;

	if (obj_auxi->io_retry)
		return 0;

	data_size = daos_iods_len(iods, nr);
	sgls_size = daos_sgls_packed_size(sgls, nr, &buf_size);
	/* If the sgl buffer is not big enough, returns -REC2BIG
	 * then user can provide appropriate buffer and redo it.
	 */
	if (data_size != -1 && data_size > buf_size) {
		rc = -DER_REC2BIG;
		D_ERROR("Object "DF_OID", iod_size "DF_U64", sg_buf"
			" "DF_U64", failed %d.\n",
			DP_OID(obj->cob_md.omd_id), data_size, buf_size,
			rc);
		D_GOTO(out, rc);
	}
	/* inline fetch needs to pack sgls buffer into RPC so uses it to check
	 * if need bulk transferring.
	 */
	data_size = sgls_size;

	if (data_size >= OBJ_BULK_LIMIT ||
		ec_mult_data_targets(obj_auxi->req_tgts.ort_grp_size,
				     obj->cob_md.omd_id)) {
		bulk_perm = update ? CRT_BULK_RO : CRT_BULK_RW;
		rc = obj_bulk_prep(sgls, nr, bulk_bind, bulk_perm, task,
				   obj_auxi);
	}

out:
	return rc;
}

static bool
obj_recx_valid(unsigned int nr, daos_recx_t *recxs, bool update)
{
	struct umem_attr	uma;
	daos_handle_t		bth;
	d_iov_t		key;
	int			idx;
	bool			overlapped;
	struct btr_root		broot = { 0 };
	int			rc;

	if (nr == 0 || recxs == NULL)
		return false;
	/* only check recx overlap for update */
	if (!update || nr == 1)
		return true;

	switch (nr) {
	case 2:
		overlapped = DAOS_RECX_PTR_OVERLAP(&recxs[0], &recxs[1]);
		break;

	case 3:
		overlapped = DAOS_RECX_PTR_OVERLAP(&recxs[0], &recxs[1]) ||
			     DAOS_RECX_PTR_OVERLAP(&recxs[0], &recxs[2]) ||
			     DAOS_RECX_PTR_OVERLAP(&recxs[1], &recxs[2]);
		break;

	default:
		/* using a btree to detect overlap when nr >= 4 */
		memset(&uma, 0, sizeof(uma));
		uma.uma_id = UMEM_CLASS_VMEM;
		rc = dbtree_create_inplace(DBTREE_CLASS_RECX,
					   BTR_FEAT_DIRECT_KEY, 8,
					   &uma, &broot, &bth);
		if (rc != 0) {
			D_ERROR("failed to create recx tree: %d\n", rc);
			return false;
		}

		overlapped = false;
		for (idx = 0; idx < nr; idx++) {
			d_iov_set(&key, &recxs[idx], sizeof(daos_recx_t));
			rc = dbtree_update(bth, &key, NULL);
			if (rc != 0) {
				overlapped = true;
				break;
			}
		}
		dbtree_destroy(bth, NULL);
		break;
	};

	return !overlapped;
}

static bool
obj_iod_valid(unsigned int nr, daos_iod_t *iods, bool update)
{
	int i;

	for (i = 0; i < nr; i++) {
		if (iods[i].iod_name.iov_buf == NULL)
			/* XXX checksum & eprs should not be mandatory */
			return false;

		switch (iods[i].iod_type) {
		default:
			D_ERROR("Unknown iod type=%d\n", iods[i].iod_type);
			return false;

		case DAOS_IOD_NONE:
			if (!iods[i].iod_recxs && iods[i].iod_nr == 0)
				continue;

			D_ERROR("IOD_NONE ignores value iod_nr=%d, recx=%p\n",
				 iods[i].iod_nr, iods[i].iod_recxs);
			return false;

		case DAOS_IOD_ARRAY:
			if (!update && iods[i].iod_nr == 0) /* size query */
				continue;

			if (obj_recx_valid(iods[i].iod_nr, iods[i].iod_recxs,
					   update)) {
				continue;
			} else {
				D_ERROR("IOD_ARRAY should have valid recxs\n");
				return false;
			}

		case DAOS_IOD_SINGLE:
			if (iods[i].iod_nr == 1)
				continue;

			D_ERROR("IOD_SINGLE iod_nr %d != 1\n", iods[i].iod_nr);
			return false;
		}
	}
	return true;
}

static daos_epoch_t
dc_io_epoch()
{
	return (srv_io_mode != DIM_CLIENT_DISPATCH) ?
			DAOS_EPOCH_MAX : crt_hlc_get();
}

/* check if the obj request is valid */
static int
obj_req_valid(void *args, int opc, daos_epoch_t *epoch)
{
	daos_obj_fetch_t	*f_args;
	daos_obj_update_t	*u_args;
	daos_obj_punch_t	*p_args;
	daos_obj_list_t		*l_args;
	int			 rc = 0;

	switch (opc) {
	case DAOS_OBJ_RPC_FETCH:
		f_args = args;
		if (f_args->dkey == NULL || f_args->dkey->iov_buf == NULL ||
		    f_args->nr == 0 ||
		    !obj_iod_valid(f_args->nr, f_args->iods, false))
			D_GOTO(out, rc = -DER_INVAL);

		rc = dc_tx_check(f_args->th, false, epoch);
		if (rc) {
			if (rc != -DER_INVAL)
				D_GOTO(out, rc);
			/* FIXME: until distributed transaction. */
			*epoch = dc_io_epoch();
			D_DEBUG(DB_IO, "set epoch "DF_U64"\n", *epoch);
			rc = 0;
		}
		break;
	case DAOS_OBJ_RPC_UPDATE:
		u_args = args;
		if (u_args->dkey == NULL || u_args->dkey->iov_buf == NULL ||
		    u_args->nr == 0 ||
		    !obj_iod_valid(u_args->nr, u_args->iods, true))
			D_GOTO(out, rc = -DER_INVAL);

		rc = dc_tx_check(u_args->th, true, epoch);
		if (rc) {
			if (rc != -DER_INVAL)
				D_GOTO(out, rc);
			/* FIXME: until distributed transaction. */
			*epoch = dc_io_epoch();
			D_DEBUG(DB_IO, "set epoch "DF_U64"\n", *epoch);
			rc = 0;
		}
		break;
	case DAOS_OBJ_RPC_PUNCH:
	case DAOS_OBJ_RPC_PUNCH_DKEYS:
	case DAOS_OBJ_RPC_PUNCH_AKEYS:
		p_args = args;
		rc = dc_tx_check(p_args->th, true, epoch);
		if (rc) {
			if (rc != -DER_INVAL)
				D_GOTO(out, rc);
			/* FIXME: until distributed transaction. */
			*epoch = dc_io_epoch();
			D_DEBUG(DB_IO, "set epoch "DF_U64"\n", *epoch);
			rc = 0;
		}
		break;
	case DAOS_OBJ_DKEY_RPC_ENUMERATE:
	case DAOS_OBJ_RPC_ENUMERATE:
	case DAOS_OBJ_AKEY_RPC_ENUMERATE:
	case DAOS_OBJ_RECX_RPC_ENUMERATE:
		l_args = args;
		if (l_args->dkey == NULL &&
		    (opc != DAOS_OBJ_DKEY_RPC_ENUMERATE &&
		     opc != DAOS_OBJ_RPC_ENUMERATE)) {
			D_ERROR("No dkey for opc %x\n", opc);
			D_GOTO(out, rc = -DER_INVAL);
		}
		if (l_args->nr == NULL || *l_args->nr == 0) {
			D_DEBUG(DB_IO, "Invalid API parameter.\n");
			D_GOTO(out, rc = -DER_INVAL);
		}

		rc = dc_tx_check(l_args->th, false, epoch);
		if (rc) {
			if (rc != -DER_INVAL)
				D_GOTO(out, rc);
			/* FIXME: until distributed transaction. */
			*epoch = dc_io_epoch();
			D_DEBUG(DB_IO, "set epoch "DF_U64"\n", *epoch);
			rc = 0;
		}
		break;
	case DAOS_OBJ_RPC_SYNC: {
		struct daos_obj_sync_args	*s_args = args;

		rc = dc_tx_check(s_args->th, false, epoch);
		if (rc != 0) {
			if (rc != -DER_INVAL)
				D_GOTO(out, rc);

			/* FIXME: until distributed transaction. */
			*epoch = dc_io_epoch();
			D_DEBUG(DB_IO, "set epoch "DF_U64"\n", *epoch);
			rc = 0;
		}
		break;
	}
	default:
		D_ERROR("bad opc %d.\n", opc);
		D_GOTO(out, rc = -DER_INVAL);
		break;
	};

out:
	return rc;
}

/* Query the obj request's targets */
static int
obj_req_get_tgts(struct dc_object *obj, enum obj_rpc_opc opc, int *shard,
		 uint64_t dkey_hash, uint64_t tgt_set, uint32_t map_ver,
		 bool to_leader, bool spec_shard, struct obj_req_tgts *req_tgts)
{
	int		rc;

	switch (opc) {
	case DAOS_OBJ_RPC_FETCH:
		if (spec_shard) {
			D_ASSERT(shard != NULL);

			rc = obj_dkey2grp(obj, dkey_hash, map_ver);
			if (rc < 0)
				goto out;

			rc *= obj->cob_grp_size;
			if (*shard < rc || *shard >= rc + obj->cob_grp_size)
				D_GOTO(out, rc = -DER_INVAL);

			rc = *shard;
		} else {
			rc = obj_dkeyhash2shard(obj, dkey_hash, map_ver, opc,
						to_leader);
			if (rc < 0)
				goto out;
		}
		req_tgts->ort_shard_tgts = req_tgts->ort_tgts_inline;
		req_tgts->ort_srv_disp = 0;
		req_tgts->ort_grp_nr = 1;
		req_tgts->ort_grp_size = 1;
		rc = obj_shard_tgts_query(obj, map_ver, rc,
					  req_tgts->ort_shard_tgts);
		if (rc != 0)
			goto out;
		break;
	case DAOS_OBJ_RPC_UPDATE:
	case DAOS_OBJ_RPC_PUNCH:
	case DAOS_OBJ_RPC_PUNCH_DKEYS:
	case DAOS_OBJ_RPC_PUNCH_AKEYS: {
		uint32_t	shard_idx;
		uint32_t	shard_cnt;
		uint32_t	grp_nr = 1;

		if (opc == DAOS_OBJ_RPC_PUNCH) {
			obj_ptr2shards(obj, &shard_idx, &shard_cnt, &grp_nr);
		} else {
			rc = obj_dkeyhash2update_grp(obj, dkey_hash, map_ver,
						     &shard_idx, &shard_cnt);
			if (rc != 0)
				goto out;
		}
		req_tgts->ort_start_shard = shard_idx;
		rc = obj_shards_2_fwtgts(obj, map_ver, tgt_set, shard_idx,
					 shard_cnt, grp_nr, req_tgts, true);
		if (rc != 0) {
			D_ERROR("opc %d "DF_OID", obj_shards_2_fwtgts failed "
				"%d.\n", opc, DP_OID(obj->cob_md.omd_id), rc);
			goto out;
		}
		break;
	}
	case DAOS_OBJ_DKEY_RPC_ENUMERATE:
	case DAOS_OBJ_RPC_ENUMERATE:
	case DAOS_OBJ_AKEY_RPC_ENUMERATE:
	case DAOS_OBJ_RECX_RPC_ENUMERATE:
		D_ASSERT(shard != NULL);
		if (*shard != -1) {
			if (to_leader)
				*shard = obj_grp_leader_get(obj, *shard,
							    map_ver);
			else
				*shard = obj_grp_valid_shard_get(obj, *shard,
								 map_ver, opc);
			if (*shard < 0)
				D_GOTO(out, rc = *shard);
		} else {
			*shard = obj_dkeyhash2shard(obj, dkey_hash, map_ver,
						    opc, to_leader);
			if (*shard < 0)
				D_GOTO(out, rc = *shard);
		}
		req_tgts->ort_shard_tgts = req_tgts->ort_tgts_inline;
		req_tgts->ort_srv_disp = 0;
		req_tgts->ort_grp_nr = 1;
		req_tgts->ort_grp_size = 1;
		rc = obj_shard_tgts_query(obj, map_ver, *shard,
					  req_tgts->ort_shard_tgts);
		if (rc != 0)
			goto out;
		break;
	case DAOS_OBJ_RPC_SYNC: {
		uint32_t	shard_idx;
		uint32_t	shard_cnt;
		uint32_t	grp_nr;

		obj_ptr2shards(obj, &shard_idx, &shard_cnt, &grp_nr);
		req_tgts->ort_start_shard = shard_idx;
		rc = obj_shards_2_fwtgts(obj, map_ver, tgt_set, shard_idx,
					 shard_cnt, grp_nr, req_tgts, false);
		if (rc != 0)
			D_ERROR("opc %d "DF_OID", obj_shards_2_fwtgts failed "
				"%d.\n", opc, DP_OID(obj->cob_md.omd_id), rc);
		break;
	}
	default:
		D_ERROR("bad opc %d.\n", opc);
		rc = -DER_INVAL;
		break;
	}

out:
	return rc;
}

static int
shard_task_abort(tse_task_t *task, void *arg)
{
	int	rc = *((int *)arg);

	tse_task_complete(task, rc);

	return 0;
}

static void
shard_auxi_set_param(struct shard_auxi_args *shard_arg, uint32_t map_ver,
		     uint32_t shard, uint32_t tgt_id, uint64_t epoch)
{
	shard_arg->epoch = epoch;
	shard_arg->shard = shard;
	shard_arg->target = tgt_id;
	shard_arg->map_ver = map_ver;
}

static int
shard_task_sched(tse_task_t *task, void *arg)
{
	tse_task_t			*obj_task;
	struct obj_auxi_args		*obj_auxi;
	struct shard_auxi_args		*shard_auxi;
	uint64_t			*epoch = arg;
	uint32_t			 target;
	unsigned int			 map_ver;
	int				 rc = 0;

	shard_auxi = tse_task_buf_embedded(task, sizeof(*shard_auxi));
	obj_auxi = shard_auxi->obj_auxi;
	map_ver = obj_auxi->map_ver_req;
	obj_task = obj_auxi->obj_task;
	if (obj_auxi->io_retry) {
		/* For retried IO, check if the shard's target changed after
		 * pool map query. If match then need not do anything, if
		 * mismatch then need to re-schedule the shard IO on the new
		 * pool map.
		 * Also retry the shard IO if it got retryable error last time.
		 */
		target = obj_shard2tgtid(shard_auxi->obj, shard_auxi->shard);
		if (obj_auxi->req_tgts.ort_srv_disp ||
		    obj_retry_error(task->dt_result) ||
		    *epoch != shard_auxi->epoch ||
		    target != shard_auxi->target) {
			D_DEBUG(DB_IO, "shard %d, dt_result %d, target %d @ "
				"map_ver %d, target %d @ last_map_ver %d, "
				"shard task %p to be re-scheduled.\n",
				shard_auxi->shard, task->dt_result, target,
				map_ver, shard_auxi->target,
				shard_auxi->map_ver, task);
			rc = tse_task_reinit(task);
			if (rc != 0)
				goto out;

			rc = tse_task_register_deps(obj_task, 1, &task);
			if (rc != 0)
				goto out;

			if (!obj_auxi->req_tgts.ort_srv_disp)
				shard_auxi_set_param(shard_auxi, map_ver,
					shard_auxi->shard, target, *epoch);
			obj_auxi->shard_task_scheded	= 1;
		}
	} else {
		tse_task_schedule(task, true);
		obj_auxi->shard_task_scheded = 1;
	}

out:
	if (rc != 0)
		tse_task_complete(task, rc);
	return rc;
}

static void
obj_shard_task_sched(struct obj_auxi_args *obj_auxi, uint64_t epoch)
{
	D_ASSERT(!d_list_empty(&obj_auxi->shard_task_head));
	obj_auxi->shard_task_scheded = 0;
	tse_task_list_traverse(&obj_auxi->shard_task_head, shard_task_sched,
			       &epoch);
	/* It is possible that the IO retried by stale pm version found, but
	 * the IO involved shards' targets not changed. No any shard task
	 * re-scheduled for this case, can complete the obj IO task.
	 */
	if (obj_auxi->shard_task_scheded == 0)
		tse_task_complete(obj_auxi->obj_task, 0);
}

static struct shard_auxi_args *
obj_embedded_shard_arg(struct obj_auxi_args *obj_auxi)
{
	switch (obj_auxi->opc) {
	case DAOS_OBJ_RPC_UPDATE:
	case DAOS_OBJ_RPC_FETCH:
		return &obj_auxi->rw_args.auxi;
	case DAOS_OBJ_RPC_PUNCH:
	case DAOS_OBJ_RPC_PUNCH_DKEYS:
	case DAOS_OBJ_RPC_PUNCH_AKEYS:
		return &obj_auxi->p_args.pa_auxi;
	case DAOS_OBJ_DKEY_RPC_ENUMERATE:
	case DAOS_OBJ_RPC_ENUMERATE:
	case DAOS_OBJ_AKEY_RPC_ENUMERATE:
	case DAOS_OBJ_RECX_RPC_ENUMERATE:
		return &obj_auxi->l_args.la_auxi;
	case DAOS_OBJ_RPC_SYNC:
		return &obj_auxi->s_args.sa_auxi;
	default:
		D_ERROR("bad opc %d.\n", obj_auxi->opc);
		return NULL;
	};
}

static int
shard_io(tse_task_t *task, struct shard_auxi_args *shard_auxi)
{
	struct dc_object		*obj = shard_auxi->obj;
	struct obj_auxi_args		*obj_auxi = shard_auxi->obj_auxi;
	struct dc_obj_shard		*obj_shard;
	struct obj_req_tgts		*req_tgts;
	struct daos_shard_tgt		*fw_shard_tgts;
	uint32_t			 fw_cnt;
	int				 rc;

	D_ASSERT(obj != NULL);
	rc = obj_shard_open(obj, shard_auxi->shard, shard_auxi->map_ver,
			    &obj_shard);
	if (rc != 0) {
		/* skip a failed target */
		if (rc == -DER_NONEXIST)
			rc = 0;

		tse_task_complete(task, rc);
		return rc;
	}

	shard_auxi->flags = shard_auxi->obj_auxi->flags;
	req_tgts = &shard_auxi->obj_auxi->req_tgts;
	D_ASSERT(shard_auxi->grp_idx < req_tgts->ort_grp_nr);
	fw_shard_tgts = req_tgts->ort_srv_disp ?
			(req_tgts->ort_shard_tgts +
			 shard_auxi->grp_idx * req_tgts->ort_grp_size + 1) :
			 NULL;
	fw_cnt = req_tgts->ort_srv_disp ? (req_tgts->ort_grp_size - 1) : 0;
	rc = shard_auxi->shard_io_cb(obj_shard, obj_auxi->opc, shard_auxi,
				     fw_shard_tgts, fw_cnt, task);
	obj_shard_close(obj_shard);

	return rc;
}

static int
shard_io_task(tse_task_t *task)
{
	struct shard_auxi_args		*shard_auxi;

	shard_auxi = tse_task_buf_embedded(task, sizeof(*shard_auxi));

	return shard_io(task, shard_auxi);
}

typedef int (*shard_io_prep_cb_t)(struct shard_auxi_args *shard_auxi,
				  struct dc_object *obj,
				  struct obj_auxi_args *obj_auxi,
				  uint64_t dkey_hash, uint32_t grp_idx);

struct shard_task_reset_arg {
	struct obj_req_tgts	*req_tgts;
	uint64_t		 epoch;
};

static int
shard_task_reset_param(tse_task_t *shard_task, void *arg)
{
	struct shard_task_reset_arg	*reset_arg = arg;
	struct obj_req_tgts		*req_tgts = reset_arg->req_tgts;
	struct obj_auxi_args		*obj_auxi;
	struct shard_auxi_args		*shard_arg;
	struct daos_shard_tgt		*leader_tgt;

	shard_arg = tse_task_buf_embedded(shard_task, sizeof(*shard_arg));
	D_ASSERT(shard_arg->grp_idx < req_tgts->ort_grp_nr);
	obj_auxi = container_of(req_tgts, struct obj_auxi_args, req_tgts);
	leader_tgt = req_tgts->ort_shard_tgts +
		     shard_arg->grp_idx * req_tgts->ort_grp_size;
	shard_auxi_set_param(shard_arg, obj_auxi->map_ver_req,
			     leader_tgt->st_shard, leader_tgt->st_tgt_id,
			     reset_arg->epoch);
	return 0;
}

static int
obj_req_fanout(struct dc_object *obj, struct obj_auxi_args *obj_auxi,
	       uint64_t dkey_hash, uint32_t map_ver, daos_epoch_t epoch,
	       shard_io_prep_cb_t io_prep_cb, shard_io_cb_t io_cb,
	       tse_task_t *obj_task)
{
	struct obj_req_tgts	*req_tgts = &obj_auxi->req_tgts;
	d_list_t		*task_list = &obj_auxi->shard_task_head;
	tse_task_t		*shard_task;
	struct shard_auxi_args	*shard_auxi;
	struct daos_shard_tgt	*tgt;
	uint32_t		 i, tgts_nr;
	int			 rc = 0;

	tgt = req_tgts->ort_shard_tgts;
	tgts_nr = req_tgts->ort_srv_disp ? req_tgts->ort_grp_nr :
		  req_tgts->ort_grp_nr * req_tgts->ort_grp_size;

	/* for retried obj IO, reuse the previous shard tasks and resched it */
	if (obj_auxi->io_retry && obj_auxi->args_initialized) {
		/* We mark the RPC as RESEND although @io_retry does not
		 * guarantee that the RPC has ever been sent. It may cause
		 * some overhead on server side, but no correctness issues.
		 *
		 * On the other hand, the client may resend the RPC to new
		 * shard if leader switched. That is why the resend logic
		 * is handled at object layer rather than shard layer.
		 */
		obj_auxi->flags |= ORF_RESEND;

		/* if with shard task list, reuse it and re-schedule */
		if (!d_list_empty(task_list)) {
			struct shard_task_reset_arg reset_arg;

			reset_arg.req_tgts = req_tgts;
			reset_arg.epoch = epoch;
			/* For srv dispatch, the task_list non-empty is only for
			 * obj punch that with multiple RDG that each with a
			 * leader. Here reset the header for the shard task.
			 */
			if (req_tgts->ort_srv_disp) {
				D_ASSERT(obj_auxi->opc == DAOS_OBJ_RPC_PUNCH);
				tse_task_list_traverse(task_list,
					shard_task_reset_param, &reset_arg);
			}
			goto task_sched;
		} else {
			D_ASSERT(tgts_nr == 1);
			shard_auxi = obj_embedded_shard_arg(obj_auxi);
			D_ASSERT(shard_auxi != NULL);
			shard_auxi_set_param(shard_auxi, map_ver, tgt->st_shard,
					     tgt->st_tgt_id, epoch);
			shard_auxi->shard_io_cb = io_cb;
			rc = shard_io(obj_task, shard_auxi);
			return rc;
		}
	}

	D_ASSERT(!obj_auxi->args_initialized);

	/* if with only one target, need not to create separate shard task */
	if (tgts_nr == 1) {
		shard_auxi = obj_embedded_shard_arg(obj_auxi);
		D_ASSERT(shard_auxi != NULL);
		shard_auxi_set_param(shard_auxi, map_ver, tgt->st_shard,
				     tgt->st_tgt_id, epoch);
		shard_auxi->grp_idx = 0;
		shard_auxi->start_shard = req_tgts->ort_start_shard;
		shard_auxi->obj = obj;
		shard_auxi->obj_auxi = obj_auxi;
		shard_auxi->shard_io_cb = io_cb;
		rc = io_prep_cb(shard_auxi, obj, obj_auxi, dkey_hash,
				shard_auxi->grp_idx);
		if (rc)
			goto out_task;

		obj_auxi->args_initialized = 1;

		/* for fail case the obj_task will be completed in shard_io() */
		rc = shard_io(obj_task, shard_auxi);
		return rc;
	}

	D_ASSERT(d_list_empty(task_list));

	/* for multi-targets, schedule it by tse sub-shard-tasks */
	for (i = 0; i < tgts_nr; i++) {
		rc = tse_task_create(shard_io_task, tse_task2sched(obj_task),
				     NULL, &shard_task);
		if (rc != 0)
			goto out_task;

		shard_auxi = tse_task_buf_embedded(shard_task,
						   sizeof(*shard_auxi));
		shard_auxi_set_param(shard_auxi, map_ver, tgt->st_shard,
				     tgt->st_tgt_id, epoch);
		shard_auxi->grp_idx = req_tgts->ort_srv_disp ? i :
				      (i / req_tgts->ort_grp_size);
		shard_auxi->start_shard = req_tgts->ort_start_shard;
		shard_auxi->obj = obj;
		shard_auxi->obj_auxi = obj_auxi;
		shard_auxi->shard_io_cb = io_cb;
		rc = io_prep_cb(shard_auxi, obj, obj_auxi, dkey_hash,
				shard_auxi->grp_idx);
		if (rc) {
			tse_task_complete(shard_task, rc);
			goto out_task;
		}

		rc = tse_task_register_deps(obj_task, 1, &shard_task);
		if (rc != 0) {
			tse_task_complete(shard_task, rc);
			goto out_task;
		}
		/* decref and delete from head at shard_task_remove */
		tse_task_addref(shard_task);
		tse_task_list_add(shard_task, task_list);
		if (req_tgts->ort_srv_disp)
			tgt += req_tgts->ort_grp_size;
		else
			tgt++;
	}

	obj_auxi->args_initialized = 1;

task_sched:
	obj_shard_task_sched(obj_auxi, epoch);
	return 0;

out_task:
	if (d_list_empty(task_list)) {
		tse_task_complete(obj_task, rc);
	} else {
		D_ASSERTF(!obj_retry_error(rc), "unexpected ret %d\n", rc);

		tse_task_list_traverse(task_list, shard_task_abort, &rc);
	}
	return rc;
}

static int
shard_result_process(tse_task_t *task, void *arg)
{
	struct obj_auxi_args	*obj_auxi = (struct obj_auxi_args *)arg;
	struct shard_auxi_args	*shard_auxi;
	int			 ret = task->dt_result;

	/*
	 * Check shard IO task's completion status:
	 * 1) if succeed just stores the highest replied pm version.
	 * 2) if any shard failed, store it in obj_auxi->result, the
	 *    un-retryable error with higher priority.
	 */
	shard_auxi = tse_task_buf_embedded(task, sizeof(*shard_auxi));
	if (ret == 0) {
		if (obj_auxi->map_ver_reply < shard_auxi->map_ver)
			obj_auxi->map_ver_reply = shard_auxi->map_ver;
	} else if (obj_retry_error(ret)) {
		D_DEBUG(DB_IO, "shard %d ret %d.\n", shard_auxi->shard, ret);
		if (obj_auxi->result == 0)
			obj_auxi->result = ret;
	} else {
		/* for un-retryable failure, set the err to whole obj IO */
		D_DEBUG(DB_IO, "shard %d ret %d.\n", shard_auxi->shard, ret);
		obj_auxi->result = ret;
	}

	return 0;
}

static int
shard_task_remove(tse_task_t *task, void *arg)
{
	tse_task_list_del(task);
	tse_task_decref(task);
	return 0;
}

static void
shard_task_list_init(struct obj_auxi_args *auxi)
{
	if (auxi->io_retry == 0) {
		D_INIT_LIST_HEAD(&auxi->shard_task_head);
		return;
	}
}

static void
obj_list_dkey_cb(tse_task_t *task, struct obj_list_arg *arg, unsigned int opc)
{
	struct dc_object       *obj = arg->obj;
	daos_anchor_t	       *anchor = arg->dkey_anchor;
	uint32_t		shard = dc_obj_anchor2shard(anchor);
	int			grp_size;

	if (task->dt_result != 0)
		return;

	grp_size = obj_get_grp_size(obj);
	D_ASSERT(grp_size > 0);

	if (!daos_anchor_is_eof(anchor)) {
		D_DEBUG(DB_IO, "More keys in shard %d\n", shard);
	} else if ((shard < obj->cob_shards_nr - grp_size)) {
		shard += grp_size;
		D_DEBUG(DB_IO, "next shard %d grp %d nr %u\n",
			shard, grp_size, obj->cob_shards_nr);

		daos_anchor_set_zero(anchor);
		dc_obj_shard2anchor(anchor, shard);
	} else {
		D_DEBUG(DB_IO, "Enumerated All shards\n");
	}
}

static int
obj_comp_cb(tse_task_t *task, void *data)
{
	struct obj_list_arg	*arg;
	struct dc_object	*obj;
	struct obj_auxi_args	*obj_auxi;
	struct shard_auxi_args	*shard_auxi;
	d_list_t		*head = NULL;
	bool			 pm_stale = false;

	obj_auxi = tse_task_stack_pop(task, sizeof(*obj_auxi));
	obj_auxi->to_leader = 0;
	obj_auxi->io_retry = 0;
	switch (obj_auxi->opc) {
	case DAOS_OBJ_DKEY_RPC_ENUMERATE:
		arg = data;
		obj = arg->obj;
		obj_list_dkey_cb(task, arg, obj_auxi->opc);
		break;
	case DAOS_OBJ_RPC_ENUMERATE:
		arg = data;
		obj = arg->obj;
		if (daos_anchor_is_eof(arg->dkey_anchor))
			D_DEBUG(DB_IO, "Enumerated completed\n");
		break;
	case DAOS_OBJ_AKEY_RPC_ENUMERATE:
		arg = data;
		obj = arg->obj;
		if (daos_anchor_is_eof(arg->akey_anchor))
			D_DEBUG(DB_IO, "Enumerated completed\n");
		break;
	case DAOS_OBJ_RECX_RPC_ENUMERATE:
		arg = data;
		obj = arg->obj;
		if (daos_anchor_is_eof(arg->anchor))
			D_DEBUG(DB_IO, "Enumerated completed\n");
		break;
	case DAOS_OBJ_RPC_FETCH:
	case DAOS_OBJ_RPC_UPDATE:
	case DAOS_OBJ_RPC_PUNCH:
	case DAOS_OBJ_RPC_PUNCH_DKEYS:
	case DAOS_OBJ_RPC_PUNCH_AKEYS:
	case DAOS_OBJ_RPC_QUERY_KEY:
	case DAOS_OBJ_RPC_SYNC:
		obj = *((struct dc_object **)data);
		if (task->dt_result != 0)
			break;
		if (d_list_empty(&obj_auxi->shard_task_head)) {
			shard_auxi = obj_embedded_shard_arg(obj_auxi);
			obj_auxi->map_ver_reply = shard_auxi->map_ver;
			break;
		}
		/* check shard tasks' reply */
		obj_auxi->map_ver_reply = 0;
		head = &obj_auxi->shard_task_head;
		D_ASSERT(!d_list_empty(head));
		obj_auxi->result = 0;
		tse_task_list_traverse(head, shard_result_process, obj_auxi);
		task->dt_result = obj_auxi->result;
		break;
	default:
		D_ERROR("incorrect opc %#x.\n", obj_auxi->opc);
		D_ASSERT(0);
		break;
	};

	if (obj->cob_time_fetch_leader != NULL &&
	    ((!obj_is_modification_opc(obj_auxi->opc) &&
	      task->dt_result == -DER_INPROGRESS) ||
	     (obj_is_modification_opc(obj_auxi->opc) &&
	      task->dt_result == 0))) {
		int	idx;

		idx = obj_auxi->req_tgts.ort_shard_tgts->st_shard /
			obj_get_grp_size(obj);
		daos_gettime_coarse(&obj->cob_time_fetch_leader[idx]);
	}

	if (obj_auxi->map_ver_reply > obj_auxi->map_ver_req) {
		D_DEBUG(DB_IO, "map_ver stale (req %d, reply %d).\n",
			obj_auxi->map_ver_req, obj_auxi->map_ver_reply);
		pm_stale = true;
	}
	if (obj_retry_error(task->dt_result)) {
		/* If the RPC sponsor set the @spec_shard, then means it wants
		 * to fetch data from the specified shard. If such shard isn't
		 * ready for read, we should let the caller know that, instead
		 * of re-direct the fetch RPC to other replica. But there are
		 * some other cases we need to retry the RPC with current shard,
		 * such as -DER_TIMEDOUT or daos_crt_network_error().
		 */
		if (!obj_auxi->spec_shard ||
		    (task->dt_result != -DER_STALE &&
		     task->dt_result != -DER_INPROGRESS))
			obj_auxi->io_retry = 1;

		if (!obj_auxi->spec_shard && task->dt_result == -DER_INPROGRESS)
			obj_auxi->to_leader = 1;
	}

	if (pm_stale || obj_auxi->io_retry)
		obj_retry_cb(task, obj, obj_auxi);

	if (!obj_auxi->io_retry) {
		if (obj_auxi->opc == DAOS_OBJ_RPC_SYNC &&
		    task->dt_result != 0) {
			struct daos_obj_sync_args	*sync_args;

			sync_args = dc_task_get_args(task);
			D_ASSERT(sync_args->epoch != NULL);

			D_FREE(*sync_args->epoch);
			*sync_args->epoch = NULL;
			*sync_args->nr = 0;
		}

		if (obj_auxi->req_tgts.ort_shard_tgts !=
		    obj_auxi->req_tgts.ort_tgts_inline)
			D_FREE(obj_auxi->req_tgts.ort_shard_tgts);
		if (head != NULL) {
			tse_task_list_traverse(head, shard_task_remove, NULL);
			D_ASSERT(d_list_empty(head));
		}
		obj_bulk_fini(obj_auxi);
		/* zero it as user might reuse/resched the task, for example
		 * the usage in dac_array_set_size().
		 */
		memset(obj_auxi, 0, sizeof(*obj_auxi));
	}

	obj_decref(obj);
	return 0;
}

/* register the completion cb for obj IO request */
static int
obj_reg_comp_cb(tse_task_t *task, int opc, uint32_t map_ver,
		struct obj_auxi_args **auxi, void *cb_arg, daos_size_t arg_sz)
{
	struct obj_auxi_args	*obj_auxi;

	obj_auxi = tse_task_stack_push(task, sizeof(*obj_auxi));
	obj_auxi->opc = opc;
	obj_auxi->map_ver_req = map_ver;
	obj_auxi->obj_task = task;
	shard_task_list_init(obj_auxi);
	*auxi = obj_auxi;
	return tse_task_register_comp_cb(task, obj_comp_cb, cb_arg, arg_sz);
}

static int
shard_rw_prep(struct shard_auxi_args *shard_auxi, struct dc_object *obj,
	      struct obj_auxi_args *obj_auxi, uint64_t dkey_hash,
	      uint32_t grp_idx)
{
	daos_obj_rw_t		*obj_args;
	struct shard_rw_args	*shard_arg;

	obj_args = dc_task_get_args(obj_auxi->obj_task);
	shard_arg = container_of(shard_auxi, struct shard_rw_args, auxi);
	shard_arg->api_args		= obj_args;
	if (obj_auxi->opc == DAOS_OBJ_RPC_UPDATE)
		daos_dti_gen(&shard_arg->dti,
			     srv_io_mode != DIM_DTX_FULL_ENABLED);
	shard_arg->dkey_hash		= dkey_hash;
	shard_arg->bulks		= obj_auxi->bulks;

	return 0;
}

static int
do_dc_obj_fetch(tse_task_t *task, daos_obj_fetch_t *args,
		uint32_t flags, uint32_t shard)
{
	struct obj_auxi_args	*obj_auxi;
	struct dc_object	*obj;
	unsigned int		 map_ver;
	uint64_t		 dkey_hash;
	daos_epoch_t		 epoch;
	int			 rc;

	rc = obj_req_valid(args, DAOS_OBJ_RPC_FETCH, &epoch);
	if (rc != 0)
		D_GOTO(out_task, rc);
	D_ASSERT(epoch);

	obj = obj_hdl2ptr(args->oh);
	if (obj == NULL)
		D_GOTO(out_task, rc = -DER_NO_HDL);
	rc = obj_ptr2pm_ver(obj, &map_ver);
	if (rc) {
		obj_decref(obj);
		D_GOTO(out_task, rc);
	}

	rc = obj_reg_comp_cb(task, DAOS_OBJ_RPC_FETCH, map_ver, &obj_auxi,
			     &obj, sizeof(obj));
	if (rc != 0) {
		obj_decref(obj);
		D_GOTO(out_task, rc);
	}

	dkey_hash = obj_dkey2hash(args->dkey);
	obj_auxi->spec_shard = (flags & DIOF_TO_SPEC_SHARD) != 0;
	if (obj_auxi->spec_shard)
		D_ASSERT(!obj_auxi->to_leader);
	else
		obj_auxi->to_leader = (flags & DIOF_TO_LEADER) != 0;
	rc = obj_req_get_tgts(obj, DAOS_OBJ_RPC_FETCH, (int *)&shard,
			      dkey_hash, 0, map_ver, obj_auxi->to_leader,
			      obj_auxi->spec_shard, &obj_auxi->req_tgts);
	if (rc != 0)
		D_GOTO(out_task, rc);

	rc = obj_rw_bulk_prep(obj, args->iods, args->sgls, args->nr,
			      false, false, task, obj_auxi);
	if (rc != 0) {
		D_ERROR("fetch "DF_OID", obj_rw_bulk_prep failed %d.\n",
			DP_OID(obj->cob_md.omd_id), rc);
		goto out_task;
	}

	rc = obj_req_fanout(obj, obj_auxi, dkey_hash, map_ver, epoch,
			    shard_rw_prep, dc_obj_shard_rw, task);
	return rc;

out_task:
	tse_task_complete(task, rc);
	return rc;
}

int
dc_obj_fetch_shard(tse_task_t *task)
{
	struct daos_obj_fetch_shard	*args = dc_task_get_args(task);

	return do_dc_obj_fetch(task, &args->base, args->flags, args->shard);
}

int
dc_obj_fetch(tse_task_t *task)
{
	return do_dc_obj_fetch(task, dc_task_get_args(task), 0, 0);
}

int
dc_obj_update(tse_task_t *task)
{
	daos_obj_update_t	*args = dc_task_get_args(task);
	struct obj_auxi_args	*obj_auxi;
	struct dc_object	*obj;
	struct daos_oclass_attr	*oca;
	uint64_t		 tgt_set = 0;
	unsigned int		 map_ver;
	uint64_t		 dkey_hash;
	daos_epoch_t		 epoch;
	int			 rc;

	rc = obj_req_valid(args, DAOS_OBJ_RPC_UPDATE, &epoch);
	if (rc != 0)
		D_GOTO(out_task, rc);
	D_ASSERT(epoch);

	obj = obj_hdl2ptr(args->oh);
	if (obj == NULL) {
		D_ERROR("failed by obj_hdl2ptr\n");
		rc = -DER_NO_HDL;
		goto out_task;
	}
	rc = obj_ptr2pm_ver(obj, &map_ver);
	if (rc) {
		obj_decref(obj);
		goto out_task;
	}

	if (daos_oclass_is_ec(obj->cob_md.omd_id, &oca)) {
		rc = ec_obj_update_encode(task, obj->cob_md.omd_id, oca,
					  &tgt_set);
		if (rc != 0) {
			obj_decref(obj);
			goto out_task;
		}
	}

	rc = obj_reg_comp_cb(task, DAOS_OBJ_RPC_UPDATE, map_ver, &obj_auxi,
			     &obj, sizeof(obj));
	if (rc != 0) {
		obj_decref(obj);
		goto out_task;
	}

	dkey_hash = obj_dkey2hash(args->dkey);
	rc = obj_req_get_tgts(obj, DAOS_OBJ_RPC_UPDATE, NULL, dkey_hash,
			      tgt_set, map_ver, false, false,
			      &obj_auxi->req_tgts);
	if (rc)
		goto out_task;

	if (DAOS_FAIL_CHECK(DAOS_DTX_COMMIT_SYNC))
		obj_auxi->flags |= ORF_DTX_SYNC;

	D_DEBUG(DB_IO, "update "DF_OID" dkey_hash "DF_U64"\n",
		DP_OID(obj->cob_md.omd_id), dkey_hash);

	rc = obj_rw_bulk_prep(obj, args->iods, args->sgls, args->nr, true,
			      obj_auxi->req_tgts.ort_srv_disp, task, obj_auxi);
	if (rc != 0) {
		D_ERROR("update "DF_OID", bulk_prep failed %d.\n",
			DP_OID(obj->cob_md.omd_id), rc);
		goto out_task;
	}

	rc = obj_req_fanout(obj, obj_auxi, dkey_hash, map_ver, epoch,
			    shard_rw_prep, dc_obj_shard_rw, task);
	return rc;

out_task:
	tse_task_complete(task, rc);
	return rc;
}

static int
shard_list_prep(struct shard_auxi_args *shard_auxi, struct dc_object *obj,
		struct obj_auxi_args *obj_auxi, uint64_t dkey_hash,
		uint32_t grp_idx)
{
	daos_obj_list_t		*obj_args;
	struct shard_list_args	*shard_arg;

	obj_args = dc_task_get_args(obj_auxi->obj_task);
	shard_arg = container_of(shard_auxi, struct shard_list_args, la_auxi);
	shard_arg->la_api_args		= obj_args;

	return 0;
}

static int
dc_obj_list_internal(tse_task_t *task, int opc, daos_obj_list_t *args)
{
	struct dc_object	*obj;
	struct obj_auxi_args	*obj_auxi;
	unsigned int		 map_ver;
	struct obj_list_arg	 list_args;
	uint64_t		 dkey_hash;
	int			 shard = -1;
	daos_epoch_t		 epoch;
	int			 rc;

	rc = obj_req_valid(args, opc, &epoch);
	if (rc)
		goto out_task;
	D_ASSERT(epoch);

	obj = obj_hdl2ptr(args->oh);
	if (!obj) {
		rc = -DER_NO_HDL;
		goto out_task;
	}
	rc = obj_ptr2pm_ver(obj, &map_ver);
	if (rc) {
		obj_decref(obj);
		goto out_task;
	}

	list_args.obj = obj;
	list_args.anchor = args->anchor;
	list_args.dkey_anchor = args->dkey_anchor;
	list_args.akey_anchor = args->akey_anchor;
	rc = obj_reg_comp_cb(task, opc, map_ver, &obj_auxi, &list_args,
			     sizeof(list_args));
	if (rc != 0) {
		obj_decref(obj);
		D_GOTO(out_task, rc);
	}

	dkey_hash = obj_dkey2hash(args->dkey);
	if (args->dkey == NULL) {
		D_ASSERT(args->dkey_anchor != NULL);

		if (daos_anchor_get_flags(args->dkey_anchor) & DIOF_TO_LEADER)
			obj_auxi->to_leader = 1;
		shard = dc_obj_anchor2shard(args->dkey_anchor);
		D_ASSERT(shard != -1);
	}
	rc = obj_req_get_tgts(obj, opc, &shard, dkey_hash, 0, map_ver,
			      obj_auxi->to_leader, false, &obj_auxi->req_tgts);
	if (rc != 0)
		goto out_task;
	if (args->dkey == NULL)
		dc_obj_shard2anchor(args->dkey_anchor, shard);

	D_DEBUG(DB_IO, "list opc %d "DF_OID" dkey %llu\n", opc,
		DP_OID(obj->cob_md.omd_id), (unsigned long long)dkey_hash);

	rc = obj_req_fanout(obj, obj_auxi, dkey_hash, map_ver, epoch,
			    shard_list_prep, dc_obj_shard_list, task);
	return rc;

out_task:
	tse_task_complete(task, rc);
	return rc;
}

int
dc_obj_list_dkey(tse_task_t *task)
{
	daos_obj_list_dkey_t	*args;

	args = dc_task_get_args(task);
	D_ASSERTF(args != NULL, "Task Argument OPC does not match DC OPC\n");

	return dc_obj_list_internal(task, DAOS_OBJ_DKEY_RPC_ENUMERATE, args);
}

int
dc_obj_list_akey(tse_task_t *task)
{
	daos_obj_list_akey_t	*args;

	args = dc_task_get_args(task);
	D_ASSERTF(args != NULL, "Task Argument OPC does not match DC OPC\n");

	return dc_obj_list_internal(task, DAOS_OBJ_AKEY_RPC_ENUMERATE, args);
}

int
dc_obj_list_obj(tse_task_t *task)
{
	daos_obj_list_obj_t	*args;

	args = dc_task_get_args(task);
	D_ASSERTF(args != NULL, "Task Argument OPC does not match DC OPC\n");

	return dc_obj_list_internal(task, DAOS_OBJ_RPC_ENUMERATE, args);
}

int
dc_obj_list_rec(tse_task_t *task)
{
	daos_obj_list_recx_t	*args;

	args = dc_task_get_args(task);
	D_ASSERTF(args != NULL, "Task Argument OPC does not match DC OPC\n");

	return dc_obj_list_internal(task, DAOS_OBJ_RECX_RPC_ENUMERATE, args);
}

static int
shard_punch_prep(struct shard_auxi_args *shard_auxi, struct dc_object *obj,
		 struct obj_auxi_args *obj_auxi, uint64_t dkey_hash,
		 uint32_t grp_idx)
{
	daos_obj_punch_t	*obj_args;
	struct shard_punch_args	*shard_arg;
	daos_handle_t		 coh;
	uuid_t			 coh_uuid;
	uuid_t			 cont_uuid;
	int			 rc;

	coh = obj->cob_coh;
	if (daos_handle_is_inval(coh))
		return -DER_NO_HDL;

	rc = dc_cont_hdl2uuid(coh, &coh_uuid, &cont_uuid);
	if (rc != 0)
		return rc;

	obj_args = dc_task_get_args(obj_auxi->obj_task);
	shard_arg = container_of(shard_auxi, struct shard_punch_args, pa_auxi);
	shard_arg->pa_api_args		= obj_args;
	daos_dti_gen(&shard_arg->pa_dti, srv_io_mode != DIM_DTX_FULL_ENABLED);
	shard_arg->pa_opc		= obj_auxi->opc;
	shard_arg->pa_dkey_hash		= dkey_hash;
	uuid_copy(shard_arg->pa_coh_uuid, coh_uuid);
	uuid_copy(shard_arg->pa_cont_uuid, cont_uuid);

	return 0;
}

static int
obj_punch_internal(tse_task_t *task, enum obj_rpc_opc opc,
		   daos_obj_punch_t *api_args)
{
	struct obj_auxi_args	*obj_auxi;
	struct dc_object	*obj;
	unsigned int		 map_ver;
	uint64_t		 dkey_hash;
	daos_epoch_t		 epoch;
	int			 rc;

	rc = obj_req_valid(api_args, opc, &epoch);
	if (rc)
		goto out_task;
	D_ASSERT(epoch);

	obj = obj_hdl2ptr(api_args->oh);
	if (!obj) {
		rc = -DER_NO_HDL;
		goto out_task;
	}
	rc = obj_ptr2pm_ver(obj, &map_ver);
	if (rc) {
		obj_decref(obj);
		goto out_task;
	}

	rc = obj_reg_comp_cb(task, opc, map_ver, &obj_auxi, &obj, sizeof(obj));
	if (rc) {
		obj_decref(obj);
		goto out_task;
	}

	dkey_hash = obj_dkey2hash(api_args->dkey);
	rc = obj_req_get_tgts(obj, opc, NULL, dkey_hash, 0, map_ver, false,
			      false, &obj_auxi->req_tgts);
	if (rc != 0)
		goto out_task;

	if (DAOS_FAIL_CHECK(DAOS_DTX_COMMIT_SYNC))
		obj_auxi->flags |= ORF_DTX_SYNC;

	D_DEBUG(DB_IO, "punch "DF_OID" dkey %llu\n",
		DP_OID(obj->cob_md.omd_id), (unsigned long long)dkey_hash);

	rc = obj_req_fanout(obj, obj_auxi, dkey_hash, map_ver, epoch,
			    shard_punch_prep, dc_obj_shard_punch, task);
	return rc;

out_task:
	tse_task_complete(task, rc);
	return rc;
}

int
dc_obj_punch(tse_task_t *task)
{
	daos_obj_punch_t	*args;

	args = dc_task_get_args(task);
	D_ASSERTF(args != NULL, "Task Argument OPC does not match DC OPC\n");

	return obj_punch_internal(task, DAOS_OBJ_RPC_PUNCH, args);
}

int
dc_obj_punch_dkeys(tse_task_t *task)
{
	daos_obj_punch_t	*args;

	args = dc_task_get_args(task);
	D_ASSERTF(args != NULL, "Task Argument OPC does not match DC OPC\n");

	return obj_punch_internal(task, DAOS_OBJ_RPC_PUNCH_DKEYS, args);
}

int
dc_obj_punch_akeys(tse_task_t *task)
{
	daos_obj_punch_t	*args;

	args = dc_task_get_args(task);
	D_ASSERTF(args != NULL, "Task Argument OPC does not match DC OPC\n");

	return obj_punch_internal(task, DAOS_OBJ_RPC_PUNCH_AKEYS, args);
}

static int
check_query_flags(daos_obj_id_t oid, uint32_t flags, daos_key_t *dkey,
		  daos_key_t *akey, daos_recx_t *recx)
{
	daos_ofeat_t ofeat = daos_obj_id2feat(oid);

	if (!(flags & (DAOS_GET_DKEY | DAOS_GET_AKEY | DAOS_GET_RECX))) {
		D_ERROR("Key type or recx not specified in flags.\n");
		return -DER_INVAL;
	}

	if (!(flags & (DAOS_GET_MIN | DAOS_GET_MAX))) {
		D_ERROR("Query type not specified in flags.\n");
		return -DER_INVAL;
	}

	if ((flags & DAOS_GET_MIN) && (flags & DAOS_GET_MAX)) {
		D_ERROR("Invalid Query.\n");
		return -DER_INVAL;
	}

	if (dkey == NULL) {
		D_ERROR("dkey can't be NULL.\n");
		return -DER_INVAL;
	}

	if (akey == NULL && (flags & (DAOS_GET_AKEY | DAOS_GET_RECX))) {
		D_ERROR("akey can't be NULL with query type.\n");
		return -DER_INVAL;
	}

	if (recx == NULL && flags & DAOS_GET_RECX) {
		D_ERROR("recx can't be NULL with query type.\n");
		return -DER_INVAL;
	}

	if (flags & DAOS_GET_DKEY) {
		if (!(ofeat & DAOS_OF_DKEY_UINT64)) {
			D_ERROR("Can't query non UINT64 typed Dkeys.\n");
			return -DER_INVAL;
		}
		if (dkey->iov_buf_len < sizeof(uint64_t) ||
		    dkey->iov_buf == NULL) {
			D_ERROR("Invalid Dkey iov.\n");
			return -DER_INVAL;
		}
	}

	if (flags & DAOS_GET_AKEY) {
		if (!(ofeat & DAOS_OF_AKEY_UINT64)) {
			D_ERROR("Can't query non UINT64 typed Akeys.\n");
			return -DER_INVAL;
		}
		if (akey->iov_buf_len < sizeof(uint64_t) ||
		    akey->iov_buf == NULL) {
			D_ERROR("Invalid Akey iov.\n");
			return -DER_INVAL;
		}
	}

	return 0;
}

struct shard_query_key_args {
	struct shard_auxi_args	 kqa_auxi;
	uuid_t			 kqa_coh_uuid;
	uuid_t			 kqa_cont_uuid;
	daos_obj_query_key_t	*kqa_api_args;
	uint64_t		 kqa_dkey_hash;
	daos_epoch_t		 kqa_epoch;
};

static int
shard_query_key_task(tse_task_t *task)
{
	struct shard_query_key_args	*args;
	daos_obj_query_key_t		*api_args;
	struct dc_object		*obj;
	struct dc_obj_shard		*obj_shard;
	int				 rc;

	args = tse_task_buf_embedded(task, sizeof(*args));
	obj = args->kqa_auxi.obj;

	rc = obj_shard_open(obj, args->kqa_auxi.shard, args->kqa_auxi.map_ver,
			    &obj_shard);
	if (rc != 0) {
		/* skip a failed target */
		if (rc == -DER_NONEXIST)
			rc = 0;

		tse_task_complete(task, rc);
		return rc;
	}

	tse_task_stack_push_data(task, &args->kqa_dkey_hash,
				 sizeof(args->kqa_dkey_hash));
	api_args = args->kqa_api_args;
	rc = dc_obj_shard_query_key(obj_shard, args->kqa_epoch, api_args->flags,
				    api_args->dkey, api_args->akey,
				    api_args->recx, args->kqa_coh_uuid,
				    args->kqa_cont_uuid,
				    &args->kqa_auxi.obj_auxi->map_ver_reply,
				    task);

	obj_shard_close(obj_shard);
	return rc;
}

struct shard_task_reset_query_target_args {
	uint32_t	shard;
	uint32_t	replicas;
	uint32_t	version;
	uint32_t	flags;
};

static int
shard_task_reset_query_target(tse_task_t *shard_task, void *arg)
{
	struct shard_task_reset_query_target_args	*reset_arg = arg;
	struct shard_auxi_args				*auxi_arg;

	auxi_arg = tse_task_buf_embedded(shard_task, sizeof(*auxi_arg));
	if (reset_arg->flags & DAOS_GET_DKEY)
		auxi_arg->shard = obj_grp_leader_get(auxi_arg->obj,
					reset_arg->shard, reset_arg->version);
	else
		auxi_arg->shard = reset_arg->shard;
	auxi_arg->target = obj_shard2tgtid(auxi_arg->obj, auxi_arg->shard);
	reset_arg->shard += reset_arg->replicas;

	return 0;
}

int
dc_obj_query_key(tse_task_t *api_task)
{
	daos_obj_query_key_t	*api_args;
	tse_sched_t		*sched = tse_task2sched(api_task);
	struct obj_auxi_args	*obj_auxi;
	struct dc_object	*obj;
	d_list_t		*head = NULL;
	daos_handle_t		coh;
	uuid_t			coh_uuid;
	uuid_t			cont_uuid;
	int			shard_first;
	unsigned int		replicas;
	unsigned int		map_ver;
	uint64_t		dkey_hash;
	daos_epoch_t            epoch;
	int			i = 0;
	int			rc;

	api_args = dc_task_get_args(api_task);
	D_ASSERTF(api_args != NULL,
		  "Task Argument OPC does not match DC OPC\n");

	rc = dc_tx_check(api_args->th, false, &epoch);
	if (rc) {
		if (rc != -DER_INVAL)
			goto out_task;
		/* FIXME: until distributed transaction. */
		epoch = dc_io_epoch();
		D_DEBUG(DB_IO, "set epoch "DF_U64"\n", epoch);
	}
	D_ASSERT(epoch);

	obj = obj_hdl2ptr(api_args->oh);
	if (obj == NULL)
		D_GOTO(out_task, rc = -DER_NO_HDL);

	rc = check_query_flags(obj->cob_md.omd_id, api_args->flags,
			       api_args->dkey, api_args->akey, api_args->recx);
	if (rc)
		D_GOTO(out_task, rc);

	obj_auxi = tse_task_stack_push(api_task, sizeof(*obj_auxi));
	obj_auxi->opc = DAOS_OBJ_RPC_QUERY_KEY;
	shard_task_list_init(obj_auxi);

	rc = tse_task_register_comp_cb(api_task, obj_comp_cb, &obj,
				       sizeof(obj));
	if (rc) {
		/* NB: obj_comp_cb() will release refcount in other cases */
		obj_decref(obj);
		D_GOTO(out_task, rc);
	}

	coh = dc_obj_hdl2cont_hdl(api_args->oh);
	if (daos_handle_is_inval(coh))
		D_GOTO(out_task, rc = -DER_NO_HDL);

	rc = dc_cont_hdl2uuid(coh, &coh_uuid, &cont_uuid);
	if (rc != 0)
		D_GOTO(out_task, rc);

	rc = obj_ptr2pm_ver(obj, &map_ver);
	if (rc)
		D_GOTO(out_task, rc);

	D_ASSERTF(api_args->dkey != NULL, "dkey should not be NULL\n");
	dkey_hash = obj_dkey2hash(api_args->dkey);
	if (api_args->flags & DAOS_GET_DKEY) {
		replicas = obj_get_replicas(obj);
		shard_first = 0;
		/** set data len to 0 before retrieving dkey. */
		api_args->dkey->iov_len = 0;
	} else {
		replicas = obj->cob_shards_nr;
		/* For the specified dkey, only need to query one replica. */
		shard_first = obj_dkeyhash2shard(obj, dkey_hash, map_ver,
						 DAOS_OPC_OBJ_QUERY,
						 obj_auxi->to_leader);
		if (shard_first < 0)
			D_GOTO(out_task, rc = shard_first);
	}

	obj_auxi->map_ver_req = map_ver;
	obj_auxi->obj_task = api_task;

	D_DEBUG(DB_IO, "Object Key Query "DF_OID" start %u\n",
		DP_OID(obj->cob_md.omd_id), shard_first);

	head = &obj_auxi->shard_task_head;

	/* for retried obj IO, reuse the previous shard tasks and resched it */
	if (obj_auxi->io_retry && obj_auxi->args_initialized) {
		/* The RPC may need to be resent to (new) leader. */
		if (srv_io_mode != DIM_CLIENT_DISPATCH) {
			struct shard_task_reset_query_target_args	arg;

			arg.shard = shard_first;
			arg.replicas = replicas;
			arg.version = map_ver;
			arg.flags = api_args->flags;
			tse_task_list_traverse(head,
					shard_task_reset_query_target, &arg);
		}

		goto task_sched;
	}

	D_ASSERT(!obj_auxi->args_initialized);
	D_ASSERT(d_list_empty(head));

	/* In each redundancy group, the QUERY RPC only needs to be sent
	 * to one replica: i += replicas
	 */
	for (i = 0; i < obj->cob_shards_nr; i += replicas) {
		tse_task_t			*task;
		struct shard_query_key_args	*args;
		unsigned int			 shard;

		if (api_args->flags & DAOS_GET_DKEY)
			/* Send to leader replica directly for reducing
			 * retry because some potential 'prepared' DTX.
			 */
			shard = obj_grp_leader_get(obj, i, map_ver);
		else
			shard = shard_first + i;

		rc = tse_task_create(shard_query_key_task, sched, NULL, &task);
		if (rc != 0)
			D_GOTO(out_task, rc);

		args = tse_task_buf_embedded(task, sizeof(*args));
		args->kqa_api_args	= api_args;
		args->kqa_epoch		= epoch;
		args->kqa_auxi.shard	= shard;
		args->kqa_auxi.target	= obj_shard2tgtid(obj, shard);
		args->kqa_auxi.map_ver	= map_ver;
		args->kqa_auxi.obj	= obj;
		args->kqa_auxi.obj_auxi	= obj_auxi;
		args->kqa_dkey_hash	= dkey_hash;
		uuid_copy(args->kqa_coh_uuid, coh_uuid);
		uuid_copy(args->kqa_cont_uuid, cont_uuid);

		rc = tse_task_register_deps(api_task, 1, &task);
		if (rc != 0) {
			tse_task_complete(task, rc);
			D_GOTO(out_task, rc);
		}

		/* decref and delete from head at shard_task_remove */
		tse_task_addref(task);
		tse_task_list_add(task, head);
	}

	obj_auxi->args_initialized = 1;

task_sched:
	obj_shard_task_sched(obj_auxi, epoch);
	return rc;

out_task:
	if (head == NULL || d_list_empty(head)) {/* nothing has been started */
		tse_task_complete(api_task, rc);
	} else {
		D_ASSERTF(!obj_retry_error(rc), "unexpected ret %d\n", rc);

		tse_task_list_traverse(head, shard_task_abort, &rc);
	}

	return rc;
}

static int
shard_sync_prep(struct shard_auxi_args *shard_auxi, struct dc_object *obj,
		struct obj_auxi_args *obj_auxi, uint64_t dkey_hash,
		uint32_t grp_idx)
{
	struct daos_obj_sync_args	*obj_args;
	struct shard_sync_args		*shard_args;

	obj_args = dc_task_get_args(obj_auxi->obj_task);
	shard_args = container_of(shard_auxi, struct shard_sync_args, sa_auxi);
	shard_args->sa_epoch = &(*obj_args->epoch)[grp_idx];

	return 0;
}

int
dc_obj_sync(tse_task_t *task)
{
	struct daos_obj_sync_args	*args;
	struct obj_auxi_args		*obj_auxi = NULL;
	struct dc_object		*obj = NULL;
	daos_epoch_t			 epoch;
	uint32_t			 map_ver;
	int				 rc;
	int				 i;

	if (srv_io_mode != DIM_DTX_FULL_ENABLED)
		D_GOTO(out_task, rc = 0);

	args = dc_task_get_args(task);
	D_ASSERTF(args != NULL,
		  "Task Argument OPC does not match DC OPC\n");

	rc = obj_req_valid(args, DAOS_OBJ_RPC_SYNC, &epoch);
	if (rc != 0)
		D_GOTO(out_task, rc);

	D_ASSERT(epoch);

	obj = obj_hdl2ptr(args->oh);
	if (obj == NULL)
		D_GOTO(out_task, rc = -DER_NO_HDL);

	rc = obj_ptr2pm_ver(obj, &map_ver);
	if (rc != 0) {
		obj_decref(obj);
		D_GOTO(out_task, rc);
	}

	rc = obj_reg_comp_cb(task, DAOS_OBJ_RPC_SYNC, map_ver, &obj_auxi,
			     &obj, sizeof(obj));
	if (rc != 0) {
		obj_decref(obj);
		D_GOTO(out_task, rc);
	}

	/* Need to mark sync epoch on server, so even if the @replicas is 1,
	 * we still need to send SYNC RPC to the server.
	 */
	if (!obj_auxi->io_retry) {
		daos_epoch_t	*tmp = NULL;

		D_ALLOC_ARRAY(tmp, obj->cob_grp_nr);
		if (tmp == NULL)
			D_GOTO(out_task, rc = -DER_NOMEM);

		*args->nr = obj->cob_grp_nr;
		*args->epoch = tmp;
	} else {
		D_ASSERT(*args->epoch != NULL);

		for (i = 0; i < *args->nr; i++)
			*args->epoch[i] = 0;
	}

	rc = obj_req_get_tgts(obj, DAOS_OBJ_RPC_SYNC, NULL, 0, 0, map_ver,
			      true, false, &obj_auxi->req_tgts);
	if (rc != 0)
		D_GOTO(out_task, rc);

	D_DEBUG(DB_IO, "sync "DF_OID", reps %d\n",
		DP_OID(obj->cob_md.omd_id), obj_get_replicas(obj));

	rc = obj_req_fanout(obj, obj_auxi, 0, map_ver, epoch,
			    shard_sync_prep, dc_obj_shard_sync, task);
	return rc;

out_task:
	tse_task_complete(task, rc);
	return rc;
}<|MERGE_RESOLUTION|>--- conflicted
+++ resolved
@@ -633,14 +633,10 @@
 				return rc;
 		}
 	}
-<<<<<<< HEAD
-	D_ASSERT(tgt == req_tgts->ort_shard_tgts + shard_nr);
-=======
 
 	if (forward)
 		D_ASSERT(tgt == req_tgts->ort_shard_tgts + shard_nr);
 
->>>>>>> 38a0c948
 	return 0;
 }
 
