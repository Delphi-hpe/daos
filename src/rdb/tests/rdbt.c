--- conflicted
+++ resolved
@@ -302,12 +302,7 @@
 		return hdlr == NULL ? 2 : 0;
 	}
 
-<<<<<<< HEAD
-	rc = crt_init_opt(NULL, 0,
-			  daos_crt_init_opt_get(false, 1));
-=======
 	rc = crt_init_opt(NULL, 0, daos_crt_init_opt_get(false, 1));
->>>>>>> 1930d8fb
 	D_ASSERTF(rc == 0, "%d\n", rc);
 	rc = crt_context_create(&context);
 	D_ASSERTF(rc == 0, "%d\n", rc);
