#!/usr/bin/python
'''
  (C) Copyright 2018-2020 Intel Corporation.

  Licensed under the Apache License, Version 2.0 (the "License");
  you may not use this file except in compliance with the License.
  You may obtain a copy of the License at

     http://www.apache.org/licenses/LICENSE-2.0

  Unless required by applicable law or agreed to in writing, software
  distributed under the License is distributed on an "AS IS" BASIS,
  WITHOUT WARRANTIES OR CONDITIONS OF ANY KIND, either express or implied.
  See the License for the specific language governing permissions and
  limitations under the License.

  GOVERNMENT LICENSE RIGHTS-OPEN SOURCE SOFTWARE
  The Government's rights to use, modify, reproduce, release, perform, display,
  or disclose this software are subject to the terms of the Apache License as
  provided in Contract No. B609815.
  Any reproduction of computer software, computer software documentation, or
  portions thereof marked with this legend must also reproduce the markings.
'''
from __future__ import print_function

import traceback
import uuid

from apricot import TestWithServers
from avocado.core.exceptions import TestFail

RESULT_PASS = "PASS"
RESULT_FAIL = "FAIL"
RESULT_TO_NUM = {RESULT_PASS: 0, RESULT_FAIL: 1}


class OpenContainerTest(TestWithServers):
    """Contianer open test cases.

    Test Class Description:
        Tests container's open function. Create 2 pool-container pairs
        and test the following.
        1. Use valid pool handle and container UUID. Expected to pass
        container1.open(pool1.handle, container1_uuid)
        container2.open(pool2.handle, container2_uuid)
        2. Use the other container's UUID. Expected to fail
        container1.open(pool1.handle, container2_uuid)
        container2.open(pool2.handle, container1_uuid)
        3. Use the other pool's handle. Expected to fail
        container1.open(pool2.handle, container1_uuid)
        container2.open(pool1.handle, container2_uuid)

    :avocado: recursive
    """

    def test_container_open(self):
        """Jira ID: DAOS-3223.

        Test Description:
            Test container's open function as described above

        Use Cases:
            Open container with valid and invalid pool handle and container
            UUID

        :avocado: tags=all,container,tiny,full_regression,containeropen
        """
        self.pool = []
        self.container = []

        # Get parameters from open.yaml
        poh_states = self.params.get("poh", '/run/handle_states/*/')
        uuid_states = self.params.get("uuid", '/run/container_uuid_states/*/')

        # Derive the test case number from the PASS/FAIL-PASS/FAIL combination
        poh_state_num = RESULT_TO_NUM[poh_states[0]]
        uuid_state_num = RESULT_TO_NUM[uuid_states[0]]
        test_case = (poh_state_num << 1) + uuid_state_num
        if test_case == 3:
            # Passing in handle2 and UUID2 to open will overwrite the
            # container's members, so container1 effectively becomes container2
            # and that wouldn't be a good test, so skip
            self.cancel("Skip the case with container1.open(pool_handle2, " +
                        "container_uuid2)")

        expected_for_param = []
        expected_for_param.append(uuid_states[0])
        expected_for_param.append(poh_states[0])
        expected_result = RESULT_PASS
        for result in expected_for_param:
            if result == RESULT_FAIL:
                expected_result = RESULT_FAIL
                break

        # Prepare the messages for the 3 test cases
        # Test Bug! indicates that there's something wrong with the test since
        # it shouldn't reach that point
        messages_case_1 = [
            "Case 1: Test Bug!",
            "Error while opening the container with valid pool handle and " +
            "container UUID",
            "Case 1: Test Bug!",
            "Error while opening the container with valid pool handle and " +
            "container UUID"
        ]
        messages_case_2 = [
            "No error occurred from using container 2's UUID while opening " +
            "container 1",
            "Case 2: Test Bug!",
            "No error occurred from using container 1's UUID while opening " +
            "container 2",
            "Case 2: Test Bug!"
        ]
        messages_case_3 = [
            "No error occurred from using pool 2's handle while opening " +
            "container 1",
            "Case 3: Test Bug!",
            "No error occurred from using pool1's handle while opening " +
            "container 2",
            "Case 3: Test Bug!"
        ]
        result_messages = [messages_case_1, messages_case_2, messages_case_3]

        # Create the pool and connect. Then create the container from the pool
        # Add the pool and the container created into a list
        container_uuids = []
        i = 0
        while i < 2:
<<<<<<< HEAD
            self.pool.append(self.get_pool())
            self.container.append(self.get_container(self.pool[-1]))
=======
            self.pool.append(TestPool(
                self.context, dmg_command=self.get_dmg_command()))
            self.pool[-1].get_params(self)
            self.pool[-1].create()
            self.pool[-1].connect()
            self.container.append(TestContainer(self.pool[-1]))
            self.container[-1].get_params(self)
            self.container[-1].create()
>>>>>>> 5f4b3561
            container_uuids.append(uuid.UUID(self.container[-1].uuid))
            i += 1

        # Decide which pool handle and container UUID to use. The PASS/FAIL
        # number corresponds to the index for self.pool and container_uuids
        pool_handle_index = poh_state_num
        container_uuid_index = uuid_state_num

        # Case 1
        try:
            self.container[0].open(self.pool[pool_handle_index].pool
                                   .handle.value,
                                   container_uuids[container_uuid_index])
            self.assertEqual(expected_result, RESULT_PASS,
                             result_messages[test_case][0])
        except TestFail as excep:
            print(excep)
            print(traceback.format_exc())
            self.assertEqual(expected_result, RESULT_FAIL,
                             result_messages[test_case][1])
        # Case 2. Symmetric to Case 1. Use the other handle and UUID
        pool_handle_index = pool_handle_index ^ 1
        container_uuid_index = container_uuid_index ^ 1
        try:
            self.container[1].open(self.pool[pool_handle_index].pool
                                   .handle.value,
                                   container_uuids[container_uuid_index])
            self.assertEqual(expected_result, RESULT_PASS,
                             result_messages[test_case][2])
        except TestFail as excep:
            print(excep)
            print(traceback.format_exc())
            self.assertEqual(expected_result, RESULT_FAIL,
                             result_messages[test_case][3])<|MERGE_RESOLUTION|>--- conflicted
+++ resolved
@@ -126,19 +126,8 @@
         container_uuids = []
         i = 0
         while i < 2:
-<<<<<<< HEAD
             self.pool.append(self.get_pool())
             self.container.append(self.get_container(self.pool[-1]))
-=======
-            self.pool.append(TestPool(
-                self.context, dmg_command=self.get_dmg_command()))
-            self.pool[-1].get_params(self)
-            self.pool[-1].create()
-            self.pool[-1].connect()
-            self.container.append(TestContainer(self.pool[-1]))
-            self.container[-1].get_params(self)
-            self.container[-1].create()
->>>>>>> 5f4b3561
             container_uuids.append(uuid.UUID(self.container[-1].uuid))
             i += 1
 
