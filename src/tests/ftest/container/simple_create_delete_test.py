#!/usr/bin/python
"""
  (C) Copyright 2018-2020 Intel Corporation.

  Licensed under the Apache License, Version 2.0 (the "License");
  you may not use this file except in compliance with the License.
  You may obtain a copy of the License at

     http://www.apache.org/licenses/LICENSE-2.0

  Unless required by applicable law or agreed to in writing, software
  distributed under the License is distributed on an "AS IS" BASIS,
  WITHOUT WARRANTIES OR CONDITIONS OF ANY KIND, either express or implied.
  See the License for the specific language governing permissions and
  limitations under the License.

  GOVERNMENT LICENSE RIGHTS-OPEN SOURCE SOFTWARE
  The Government's rights to use, modify, reproduce, release, perform, display,
  or disclose this software are subject to the terms of the Apache License as
  provided in Contract No. B609815.
  Any reproduction of computer software, computer software documentation, or
  portions thereof marked with this legend must also reproduce the markings.
"""
from apricot import TestWithServers


class SimpleCreateDeleteTest(TestWithServers):
    # pylint: disable=too-few-public-methods
    """Tests container basics including create, destroy, open, query and close.

    :avocado: recursive
    """

    def __init__(self, *args, **kwargs):
        """Initialize a SimpleCreateDeleteTest object."""
        super(SimpleCreateDeleteTest, self).__init__(*args, **kwargs)
        self.pool = None
        self.container = None

    def test_container_basics(self):
        """Test basic container create/destroy/open/close/query.

        :avocado: tags=all,container,pr,medium,basecont
        """
        # Create a pool
        self.log.info("Create a pool")
<<<<<<< HEAD
        self.add_pool(connect=False)
=======
        self.prepare_pool()
>>>>>>> 5f4b3561

        # Check that the pool was created
        self.assertTrue(
            self.pool.check_files(self.hostlist_servers),
            "Pool data was not created")

        # Create a container
        self.add_container(self.pool)

        # TO Be Done:the cont info needs update (see C version daos_cont_info_t)
        # Open and query the container.Verify the UUID & No of Snapshot.
        checks = {
            "ci_uuid": self.container.uuid,
            "ci_nsnapshots": 0}

        self.assertTrue(self.container.check_container_info(**checks),
                        "Error confirming container info from query")

        # Close and destroy the container
        self.container.close()
        self.container.destroy()<|MERGE_RESOLUTION|>--- conflicted
+++ resolved
@@ -44,11 +44,7 @@
         """
         # Create a pool
         self.log.info("Create a pool")
-<<<<<<< HEAD
-        self.add_pool(connect=False)
-=======
-        self.prepare_pool()
->>>>>>> 5f4b3561
+        self.add_pool()
 
         # Check that the pool was created
         self.assertTrue(
