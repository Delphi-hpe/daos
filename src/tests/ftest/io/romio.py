#!/usr/bin/python
'''
  (C) Copyright 2019 Intel Corporation.

  Licensed under the Apache License, Version 2.0 (the "License");
  you may not use this file except in compliance with the License.
  You may obtain a copy of the License at

     http://www.apache.org/licenses/LICENSE-2.0

  Unless required by applicable law or agreed to in writing, software
  distributed under the License is distributed on an "AS IS" BASIS,
  WITHOUT WARRANTIES OR CONDITIONS OF ANY KIND, either express or implied.
  See the License for the specific language governing permissions and
  limitations under the License.

  GOVERNMENT LICENSE RIGHTS-OPEN SOURCE SOFTWARE
  The Government's rights to use, modify, reproduce, release, perform, display,
  or disclose this software are subject to the terms of the Apache License as
  provided in Contract No. B609815.
  Any reproduction of computer software, computer software documentation, or
  portions thereof marked with this legend must also reproduce the markings.
'''
from __future__ import print_function

<<<<<<< HEAD
from apricot import TestWithServers, skipForTicket
from mpio_utils import MpioUtils, MpioFailed


class Romio(TestWithServers):
    """Runs Romio test.
=======
from apricot import TestWithServers
from mpio_utils import MpioUtils, MpioFailed

class Romio(TestWithServers):
    """
    Runs Romio test.
>>>>>>> 69d8bdb8

    :avocado: recursive
    """

    def __init__(self, *args, **kwargs):
        """Initialize the Romio object."""
        super(Romio, self).__init__(*args, **kwargs)
<<<<<<< HEAD
        self.mpio = None

    @skipForTicket("CORCI-635")
=======
        # Initialize a TestWithServers object.
        self.hostfile_clients_slots = None
        self.mpio = None

>>>>>>> 69d8bdb8
    def test_romio(self):
        """Test ID: DAOS-1994.

        Run Romio test provided in mpich package
        Testing various I/O functions provided in romio test suite

        :avocado: tags=all,mpiio,pr,small,romio
        """
        # setting romio parameters
        romio_test_repo = self.params.get("romio_repo", '/run/romio/')

        # initialize MpioUtils
        self.mpio = MpioUtils()
        if self.mpio.mpich_installed(self.hostlist_clients) is False:
            self.fail("Exiting Test: Mpich not installed")

        try:
<<<<<<< HEAD
            # Run romio
            self.mpio.run_romio(
                self.basepath, self.hostlist_clients, romio_test_repo)
=======
            # running romio
            self.mpio.run_romio(self.hostlist_clients, romio_test_repo)
>>>>>>> 69d8bdb8

            # Parsing output to look for failures
            # stderr directed to stdout
            stdout = self.logdir + "/stdout"
            searchfile = open(stdout, "r")
            error_message = ["non-zero exit code", "MPI_Abort", "errors",
                             "failed to create pool",
                             "failed to parse pool UUID",
                             "failed to destroy pool"]

            for line in searchfile:
                for error_msg in error_message:
                    if error_msg in line:
                        self.fail(
                            "Romio Test Failed with error_message: {}".format(
                                error_msg))

        except (MpioFailed) as excep:
            self.fail("<Romio Test Failed> \n{}".format(excep))<|MERGE_RESOLUTION|>--- conflicted
+++ resolved
@@ -23,21 +23,12 @@
 '''
 from __future__ import print_function
 
-<<<<<<< HEAD
-from apricot import TestWithServers, skipForTicket
+from apricot import TestWithServers
 from mpio_utils import MpioUtils, MpioFailed
 
 
 class Romio(TestWithServers):
     """Runs Romio test.
-=======
-from apricot import TestWithServers
-from mpio_utils import MpioUtils, MpioFailed
-
-class Romio(TestWithServers):
-    """
-    Runs Romio test.
->>>>>>> 69d8bdb8
 
     :avocado: recursive
     """
@@ -45,16 +36,8 @@
     def __init__(self, *args, **kwargs):
         """Initialize the Romio object."""
         super(Romio, self).__init__(*args, **kwargs)
-<<<<<<< HEAD
         self.mpio = None
 
-    @skipForTicket("CORCI-635")
-=======
-        # Initialize a TestWithServers object.
-        self.hostfile_clients_slots = None
-        self.mpio = None
-
->>>>>>> 69d8bdb8
     def test_romio(self):
         """Test ID: DAOS-1994.
 
@@ -72,14 +55,8 @@
             self.fail("Exiting Test: Mpich not installed")
 
         try:
-<<<<<<< HEAD
-            # Run romio
-            self.mpio.run_romio(
-                self.basepath, self.hostlist_clients, romio_test_repo)
-=======
             # running romio
             self.mpio.run_romio(self.hostlist_clients, romio_test_repo)
->>>>>>> 69d8bdb8
 
             # Parsing output to look for failures
             # stderr directed to stdout
