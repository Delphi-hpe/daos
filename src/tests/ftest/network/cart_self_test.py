--- conflicted
+++ resolved
@@ -73,41 +73,6 @@
     def setUp(self):
         """Set up each test case."""
         super(CartSelfTest, self).setUp()
-<<<<<<< HEAD
-=======
-        self.agent_sessions = None
-
-        self.hostlist_servers = self.params.get("test_servers", '/run/hosts/')
-        self.hostfile_servers = write_host_file.write_host_file(
-            self.hostlist_servers, self.workdir)
-
-        self.d_log = DaosLog(self.context)
-
-        # self_test params
-        self.self_test_bin = os.path.join(self.prefix, "bin/self_test")
-        self.endpoint = self.params.get("endpoint", "/run/testparams/")
-        self.max_rpcs = self.params.get(
-            "max_inflight_rpcs", "/run/testparams/")
-        self.repetitions = self.params.get("repetitions", "/run/testparams/")
-        self.message_size = (
-            self.params.get("size", "/run/muxtestparams/message_size/*")[0])
-        self.share_addr = self.params.get("val",
-                                          "/run/muxtestparams/share_addr/*")[0]
-        self.env_dict = {
-            "CRT_PHY_ADDR_STR":     "ofi+sockets",
-            "CRT_CTX_NUM":          "8",
-            "OFI_INTERFACE":        os.environ.get("OFI_INTERFACE", "eth0"),
-            "CRT_CTX_SHARE_ADDR":   str(self.share_addr)
-        }
-        self.env_list = []
-        for key, val in self.env_dict.items():
-            self.env_list.append("-x")
-            self.env_list.append("{0}={1}".format(key, val))
-
-        # daos server params
-        self.server_group = self.params.get("name", 'server_config',
-                                            'daos_server')
->>>>>>> c62528fe
 
         # Define the uri file
         self.uri_file = os.path.join(self.tmp, "uri.txt")
