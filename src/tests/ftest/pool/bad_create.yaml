--- conflicted
+++ resolved
@@ -5,7 +5,6 @@
   test_servers:
     - server-A
 server_config:
-<<<<<<< HEAD
   name: daos_server
 pool:
   mode: 473
@@ -30,79 +29,4 @@
     - [1073741824, PASS]
     - [9999999999999999999999, FAIL]
   debug: True
-=======
-   name: daos_server
-timeout: 50
-pool:
-   control_method: dmg
-createtests:
-   modes: !mux
-      goodmode:
-          mode:
-             - 473
-             - PASS
-   uids: !mux
-      gooduid:
-         uid:
-             - VALID
-             - PASS
-   gids: !mux
-      goodgid:
-         gid:
-             - VALID
-             - PASS
-   setnames: !mux
-      badstring:
-          setname:
-             - complete_rubbish
-             - FAIL
-      nullptr:
-          setname:
-             - NULLPTR
-             - FAIL
-      goodset:
-          setname:
-             - daos_server
-             - PASS
-   target: !mux
-      #nullptr:
-      #   rankptr:
-      #       - NULL
-      #       - FAIL
-      goodtgt:
-         rankptr:
-             - VALID
-             - PASS
-   device: !mux
-      nullptr:
-         devptr:
-             - NULL
-             - FAIL
-      #badstr:
-      #   devptr:
-      #       - complete_rubbish
-      #       - PASS
-   psize: !mux
-      toobig:
-         size:
-             - 999999999999999999999999
-             - FAIL
-      # broken now
-      #toosmall:
-      #   size:
-      #       - 1
-      #       - FAIL
-      justright:
-         size:
-             - 1073741824
-             - PASS
-   svc: !mux
-      #nullptr:
-      #   rankptr:
-      #       - NULL
-      #       - FAIL
-      goodptr:
-         rankptr:
-             - VALID
-             - PASS
->>>>>>> e9d818a6
+  control_method: dmg