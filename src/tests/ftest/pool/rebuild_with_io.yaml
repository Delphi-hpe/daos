# change host names to your reserved nodes, the
# required quantity is indicated by the placeholders
hosts:
  test_servers:
<<<<<<< HEAD
    - boro-A
    - boro-B
    - boro-C
    - boro-D
    - boro-E
    - boro-F
=======
    - server-A
    - server-B
    - server-C
    - server-D
    - server-E
    - server-F
>>>>>>> c62528fe
timeout: 5000
server_config:
  name: daos_server
  servers:
    targets: 1
pool:
  mode: 511
  name: daos_server
  scm_size: 1073741824
container:
  akey_size: 5
  dkey_size: 5
  data_size: 256
testparams:
  ranks:
    rank0:
      rank: 0
  object_class: DAOS_OC_R3_RW<|MERGE_RESOLUTION|>--- conflicted
+++ resolved
@@ -2,21 +2,12 @@
 # required quantity is indicated by the placeholders
 hosts:
   test_servers:
-<<<<<<< HEAD
-    - boro-A
-    - boro-B
-    - boro-C
-    - boro-D
-    - boro-E
-    - boro-F
-=======
     - server-A
     - server-B
     - server-C
     - server-D
     - server-E
     - server-F
->>>>>>> c62528fe
 timeout: 5000
 server_config:
   name: daos_server
