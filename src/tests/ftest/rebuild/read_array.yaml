--- conflicted
+++ resolved
@@ -6,13 +6,9 @@
     - server-D
     - server-E
   test_clients:
-<<<<<<< HEAD
-    - boro-F
-=======
     - client-F
   server_count: 5
   client_count: 1
->>>>>>> c62528fe
 timeout: 240
 server_config:
   name: daos_server
