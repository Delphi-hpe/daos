--- conflicted
+++ resolved
@@ -18,16 +18,8 @@
 daos_server:
   start:
      insecure: False
-<<<<<<< HEAD
-=======
-dmg:
-  request: pool
-  action: create
-  create:
-    scm_size: 16777216
->>>>>>> 3d609890
 pool_acl:
-  scm_size: 16000000
+  scm_size: 16777216
   user_prefix: daos_ci
   num_user: 5
   num_group: 5
