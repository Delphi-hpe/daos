#!/usr/bin/python
'''
  (C) Copyright 2019 Intel Corporation.

  Licensed under the Apache License, Version 2.0 (the "License");
  you may not use this file except in compliance with the License.
  You may obtain a copy of the License at

     http://www.apache.org/licenses/LICENSE-2.0

  Unless required by applicable law or agreed to in writing, software
  distributed under the License is distributed on an "AS IS" BASIS,
  WITHOUT WARRANTIES OR CONDITIONS OF ANY KIND, either express or implied.
  See the License for the specific language governing permissions and
  limitations under the License.

  GOVERNMENT LICENSE RIGHTS-OPEN SOURCE SOFTWARE
  The Government's rights to use, modify, reproduce, release, perform, display,
  or disclose this software are subject to the terms of the Apache License as
  provided in Contract No. B609815.
  Any reproduction of computer software, computer software documentation, or
  portions thereof marked with this legend must also reproduce the markings.
'''
from __future__ import print_function

import traceback
import uuid
import threading
import avocado

try:
    # python 3.x
    import queue as queue
except ImportError:
    # python 2.7
    import Queue as queue

from apricot import TestWithServers, skipForTicket
from pydaos.raw import DaosContainer, DaosApiError
from ior_utils import IorCommand
<<<<<<< HEAD
from command_utils import CommandFailure
from job_manager_utils import OpenMPI
from test_utils import TestPool
=======
from command_utils import Orterun, CommandFailure
from server_utils import run_server, stop_server
from write_host_file import write_host_file
from test_utils_pool import TestPool
>>>>>>> 7cc334c6

NO_OF_MAX_CONTAINER = 13180


def ior_runner_thread(manager, uuids, results):
    """IOR run thread method.

    Args:
        manager (str): mpi job manager command
        uuids (list): [description]
        results (queue): queue for returning thread results
    """
    for index, cont_uuid in enumerate(uuids):
        manager.job.daos_cont.update(cont_uuid, "ior.cont_uuid")
        try:
            manager.run()
        except CommandFailure as error:
            print(
                "--- FAIL --- Thread-{0} Failed to run IOR {1}: "
                "Exception {2}".format(
                    index,
                    "read" if "-r" in manager.job.flags.value else "write",
                    str(error)))
            results.put("FAIL")


class ObjectMetadata(TestWithServers):
    """Test class for metadata testing.

    Test Class Description:
        Test the general Metadata operations and boundary conditions.

    :avocado: recursive
    """

    def __init__(self, *args, **kwargs):
        """Initialize a ObjectMetadata object."""
        super(ObjectMetadata, self).__init__(*args, **kwargs)
        self.out_queue = None

    def setUp(self):
        """Set up each test case."""
        # Start the servers and agents
        super(ObjectMetadata, self).setUp()

        # Create a pool
        self.pool = TestPool(self.context, self.log)
        self.pool.get_params(self)
        self.pool.create()

    def thread_control(self, threads, operation):
        """Start threads and wait until all threads are finished.

        Args:
            threads (list): list of threads to execute
            operation (str): IOR operation, e.g. "read" or "write"

        Returns:
            str: "PASS" if all threads completed successfully; "FAIL" otherwise

        """
        self.d_log.debug("IOR {0} Threads Started -----".format(operation))
        for thrd in threads:
            thrd.start()
        for thrd in threads:
            thrd.join()

        while not self.out_queue.empty():
            if self.out_queue.get() == "FAIL":
                return "FAIL"
        self.d_log.debug("IOR {0} Threads Finished -----".format(operation))
        return "PASS"

    @skipForTicket("DAOS-1936/DAOS-1946")
    def test_metadata_fillup(self):
        """JIRA ID: DAOS-1512.

        Test Description:
            Test to verify no IO happens after metadata is full.

        Use Cases:
            ?

        :avocado: tags=all,metadata,pr,small,metadatafill
        """
        self.pool.pool.connect(2)
        container = DaosContainer(self.context)

        self.d_log.debug("Fillup Metadata....")
        for _cont in range(NO_OF_MAX_CONTAINER):
            container.create(self.pool.pool.handle)

        # This should fail with no Metadata space Error.
        self.d_log.debug("Metadata Overload...")
        try:
            for _cont in range(250):
                container.create(self.pool.pool.handle)
            self.fail("Test expected to fail with a no metadata space error")

        except DaosApiError as exe:
            print(exe, traceback.format_exc())
            return

        self.fail("Test was expected to fail but it passed.\n")

    @skipForTicket("DAOS-1965")
    @avocado.fail_on(DaosApiError)
    def test_metadata_addremove(self):
        """JIRA ID: DAOS-1512.

        Test Description:
            Verify metadata release the space after container delete.

        Use Cases:
            ?

        :avocado: tags=metadata,metadata_free_space,nvme,small
        """
        self.pool.pool.connect(2)
        for k in range(10):
            container_array = []
            self.d_log.debug("Container Create Iteration {}".format(k))
            for cont in range(NO_OF_MAX_CONTAINER):
                container = DaosContainer(self.context)
                container.create(self.pool.pool.handle)
                container_array.append(container)

            self.d_log.debug("Container Remove Iteration {} ".format(k))
            for cont in container_array:
                cont.destroy()

    @avocado.fail_on(DaosApiError)
    def test_metadata_server_restart(self):
        """JIRA ID: DAOS-1512.

        Test Description:
            This test will verify 2000 IOR small size container after server
            restart. Test will write IOR in 5 different threads for faster
            execution time. Each thread will create 400 (8bytes) containers to
            the same pool. Restart the servers, read IOR container file written
            previously and validate data integrity by using IOR option
            "-R -G 1".

        Use Cases:
            ?

        :avocado: tags=metadata,metadata_ior,nvme,small
        """
        files_per_thread = 400
        total_ior_threads = 5
        self.out_queue = queue.Queue()

        processes = self.params.get("slots", "/run/ior/clientslots/*")

        list_of_uuid_lists = [
            [str(uuid.uuid4()) for _ in range(files_per_thread)]
            for _ in range(total_ior_threads)]

        # Launch threads to run IOR to write data, restart the agents and
        # servers, and then run IOR to read the data
        for operation in ("write", "read"):
            # Create the IOR threads
            threads = []
            for index in range(total_ior_threads):
                # Define the arguments for the ior_runner_thread method
                ior_cmd = IorCommand()
                ior_cmd.get_params(self)
                ior_cmd.set_daos_params(self.server_group, self.pool)
                ior_cmd.flags.value = self.params.get(
                    "F", "/run/ior/ior{}flags/".format(operation))

                # Define the job manager for the IOR command
                manager = OpenMPI(ior_cmd)
                manager.assign_hosts(self.hostlist_clients, self.workdir, None)
                manager.assign_processes(processes)
                manager.assign_environment(
                    ior_cmd.get_default_env(manager.command, self.tmp))

                # Add a thread for these IOR arguments
                threads.append(
                    threading.Thread(
                        target=ior_runner_thread,
                        kwargs={
                            "manager": manager,
                            "uuids": list_of_uuid_lists[index],
                            "results": self.out_queue}))

                self.log.info(
                    "Creatied %s thread %s with container uuids %s", operation,
                    index, list_of_uuid_lists[index])

            # Launch the IOR threads
            if self.thread_control(threads, operation) == "FAIL":
                self.d_log.error("IOR {} Thread FAIL".format(operation))
                self.fail("IOR {} Thread FAIL".format(operation))

            # Restart the agents and servers after the write / before the read
            if operation == "write":
                # Stop the agents
                errors = self.stop_agents()
                self.assertEqual(
                    len(errors), 0,
                    "Error stopping agents:\n  {}".format("\n  ".join(errors)))

                # Stop the servers
                errors = self.stop_servers()
                self.assertEqual(
                    len(errors), 0,
                    "Error stopping servers:\n  {}".format("\n  ".join(errors)))

                # Start the agents
                self.start_agent_managers()

                # Start the servers
                self.start_server_managers()<|MERGE_RESOLUTION|>--- conflicted
+++ resolved
@@ -38,16 +38,9 @@
 from apricot import TestWithServers, skipForTicket
 from pydaos.raw import DaosContainer, DaosApiError
 from ior_utils import IorCommand
-<<<<<<< HEAD
 from command_utils import CommandFailure
 from job_manager_utils import OpenMPI
-from test_utils import TestPool
-=======
-from command_utils import Orterun, CommandFailure
-from server_utils import run_server, stop_server
-from write_host_file import write_host_file
 from test_utils_pool import TestPool
->>>>>>> 7cc334c6
 
 NO_OF_MAX_CONTAINER = 13180
 
