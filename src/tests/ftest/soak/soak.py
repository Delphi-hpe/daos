#!/usr/bin/python
"""
(C) Copyright 2019 Intel Corporation.

Licensed under the Apache License, Version 2.0 (the "License");
you may not use this file except in compliance with the License.
You may obtain a copy of the License at

http://www.apache.org/licenses/LICENSE-2.0

Unless required by applicable law or agreed to in writing, software
distributed under the License is distributed on an "AS IS" BASIS,
WITHOUT WARRANTIES OR CONDITIONS OF ANY KIND, either express or implied.
See the License for the specific language governing permissions and
limitations under the License.

GOVERNMENT LICENSE RIGHTS-OPEN SOURCE SOFTWARE
The Government's rights to use, modify, reproduce, release, perform, display,
or disclose this software are subject to the terms of the Apache License as
provided in Contract No. 8F-30005.
Any reproduction of computer software, computer software documentation, or
portions thereof marked with this legend must also reproduce the markings.
"""
from __future__ import print_function

import os
import time
from apricot import TestWithServers
from daos_api import DaosPool, DaosApiError
import ior_utils
import slurm_utils


class Soak(TestWithServers):
    """Execute DAOS Soak test cases.

    :avocado: recursive
    Args:
        TestWithServers (AvocadoTest): Unit Test test cases
    There are currently two types of soak tests.
        1) smoke - runs each specified cmdline (job spec) for a single
           iteration. The smoke test is to verify the environment is
           configured properly before running the longer soaks
        2) 1 hour - this will run a defined set of jobs and continue to submit
           the jobs until the time has expired.

    Soak Test will require a Slurm partition that contains the client nodes
    that are listed in the yaml file.

    The tests also use an IOR that is compiled with MPICH and is built with
    both the DAOS and MPI-IO drivers.

    """

    def job_done(self, args):
        """Call this function when a job is done.

        Args:
            args (list):handle --which job, i.e. the job ID,
                        state  --string indicating job completion status
        """
        self.soak_results[args["handle"]] = args["state"]

    def create_pool(self, pool):
        """Create a pool that the various tests use for storage.

        Args:
            pool (str): pool from pool list from yaml file; /run/{pool}/
        Returns:
            list: [pool_cxt, pool_uuid, svc_list, createsize]

        """
        # Create all specified pools and save object, UUID, svcl, size in dict

        pool_param = "/run/" + pool + "/"
        createmode = self.params.get("mode_RW", pool_param + "createmode/")
        createuid = os.geteuid()
        creategid = os.getegid()
        createsetid = self.params.get("setname", pool_param + "createset/")
        createsize = self.params.get("size", pool_param + "createsize/")
        createsvc = self.params.get("svcn", pool_param + "createsvc/")

<<<<<<< HEAD
        print("<<Creating pool {} with size {} svcn {} >>".format(
            createsetid, createsize, createsvc))
        try:
            pool_cxt = DaosPool(self.context)
            pool_cxt.create(
                createmode, createuid, creategid, createsize,
                createsetid, None, None, createsvc)
        except DaosApiError as excep:
            print(excep)
            self.fail("Pool.create failed.\n")

        pool_uuid = pool_cxt.get_uuid_str()
        svc_list = ":".join([str(int(pool_cxt.svc.rl_ranks[i])) for i in range(createsvc)])
=======
        # read job info
        job_params = "/run/" + job + "/"
        job_name = self.params.get("name", job_params)
        job_nodes = self.params.get("nodes", job_params)
        job_processes = self.params.get("process_per_node",
                                        job_params)
        job_spec = self.params.get("jobspec", job_params)

        # read ior cmd info
        spec = "/run/" + job_spec + "/"
        iteration = self.params.get("iter", spec + 'iteration/')
        ior_flags = self.params.get("F", spec + 'iorflags/')
        transfer_size = self.params.get("t", spec + 'transfersize/')
        record_size = self.params.get("r", spec + 'recordsize/*')
        stripe_size = self.params.get("s", spec + 'stripesize/*')
        stripe_count = self.params.get("c", spec + 'stripecount/')
        async_io = self.params.get("a", spec + 'asyncio/')
        object_class = self.params.get("o", spec + 'objectclass/')

        self.partition = self.params.get("partition",
                                         '/run/hosts/test_machines/')

        pool_uuid = self.pool.get_uuid_str()
        tmplist = []
        svc_list = ""
        for i in range(self.createsvc):
            tmplist.append(int(self.pool.svc.rl_ranks[i]))
            svc_list += str(tmplist[i]) + ":"
        svc_list = svc_list[:-1]

        block_size = '1536m'

        if stripe_size == '8m':
            transfer_size = stripe_size

        hostfile = os.path.join(self.tmpdir, "ior_hosts_" + job_name)

        cmd = ior_utils.get_ior_cmd(ior_flags, iteration, block_size,
                                    transfer_size, pool_uuid, svc_list,
                                    record_size, stripe_size, stripe_count,
                                    async_io, object_class, self.basepath,
                                    hostfile, job_processes)

        output = os.path.join(self.tmpdir, job_name + "_results.out")
        script = slurm_utils.write_slurm_script(self.tmpdir, job_name,
                                                output, int(job_nodes), [cmd])
        return script
>>>>>>> 4288b8c5

        self.pool_attr = [pool_cxt, pool_uuid, svc_list, createsize]
        return self.pool_attr

    def destroy_pool(self):
        """Destroy the specified pool - TO DO."""
        pass

    def create_ior_cmdline(self, job_params, job_spec, pool_attr):
        """Create an IOR cmdline to run in slurm batch.

        Args:
            job_params (str): job params from yaml file
            job_spec (str): specific ior job to run
            pool_attr (list): list of [pool_ctx, uuid, svc_list, size]

        Returns:
            cmd: cmdline string

        """
        # TODO blocksize will need to be poolsize/(#nodes*#task) per job
        pool_uuid = pool_attr[1]
        pool_svcl = pool_attr[2]
        iteration = self.test_iteration
        ior_params = "/run/" + job_spec + "/"
        iorflags = self.params.get("F", ior_params + "iorflags/")
        block_size = self.params.get("blocksize", job_params + "*")
        object_class = self.params.get("o", ior_params + "objectclass/*")
        transfer_size = self.params.get("t", ior_params + "transfersize/*")
        mode = self.params.get("a", ior_params + "iormode/*")
        cmd_time = self.params.get("time", job_params + '*')
        if self.test_iteration < 0:
            iteration = 1000000
        cmd = ior_utils.get_ior_cmd(iorflags, iteration, block_size,
                                    transfer_size, pool_uuid, pool_svcl,
                                    object_class, duration=cmd_time,
                                    mode=mode)
        return cmd

    def create_dmg_cmdline(self, job_params, job_spec):
        """Create a dmg cmdline to run in slurm batch.

        Args:
            job_params (str): job params from yaml file
            job_spec (str): specific dmg job to run
        Returns:
            cmd: [description]

        """
        cmd = ""
        return cmd

    def build_job_script(self, nodesperjob, job, pool_attr, loop=""):
        """Create a slurm batch script that will execute a list of jobs.

        Args:
            job(str): the job that will be defined in the slurm script with
            /run/"job"/.  It is currently defined in the yaml as:
            Example job:
            job1:
                name: job1    - unique name
                time: 10      - cmdline time in seconds; used in IOR -T param
                tasks: 1      - number of processes per node --ntaskspernode
                blocksize: '4G' - need to take into account #nodes, #ntasks
                partition: client
                jobspec:
                    - ior1
                    - ior2

        Returns:
            script_list: list of slurm batch scripts

        """
        print("<<Build Script for job {} >> at {}".format(job, time.ctime()))

        script_list = []
        # read job info
        # for now create one script per cmdline
        job_params = "/run/" + job + "/"
        job_name = self.params.get("name", job_params + "*")
        job_specs = self.params.get("jobspec", job_params + "*")
        self.tasks = self.params.get("tasks", job_params + "*")
        job_time = self.params.get("time", job_params + "*")
        # job_time in minutes:seconds format
        job_time = str(job_time) + ":00"
        for job_spec in job_specs:
            if "ior" in job_spec:
                # Create IOR cmdline
                cmd = self.create_ior_cmdline(job_params, job_spec, pool_attr)
            elif "dmg" in job_spec:
                # create dmg cmdline
                cmd = self.create_dmg_cmdline(job_params, job_spec)
            else:
                self.fail("Soak job: {} Job spec {} is invalid".format(
                    job, job_spec))

            # a single cmdline per sbatch job; so that a failure is per cmdline
            # change to a single batch per multiple jobs later.

            output = os.path.join(self.tmp, self.test_name + "_" + job_name
                                  + "_" + job_spec + "_results.out")
            # additional sbatch params
            num_tasks = nodesperjob * self.tasks
            sbatch = {"partition": self.client_partition,
                      "ntasks-per-node": self.tasks,
                      "ntasks": num_tasks,
                      "time": job_time}
            script = slurm_utils.write_slurm_script(self.tmp, job_name,
                                                    output,
                                                    nodesperjob,
                                                    [cmd], sbatch)
            script_list.append(script)

        return script_list

    def job_setup(self, test_param, pool_attr):
        """Create the slurm job batch script .

        Args:
            test_param (str): test params from yaml file
            pool_attr (list): pool attributes

        Returns:
            scripts: list of slurm batch scripts

        """
        # test params
        self.test_name = self.params.get("name", test_param)
        self.test_iteration = self.params.get("test_iteration", test_param)
        self.job_list = self.params.get("joblist", test_param + "*")
        self.nodesperjob = self.params.get("nodesperjob", test_param)
        self.soak_results = {}
        script_list = []

        # nodesperjob = -1 indicates to use all nodes in client partition
        if self.nodesperjob < 0:
            self.nodesperjob = len(self.hostlist_clients)

        if len(self.hostlist_clients)/self.nodesperjob < 1:
            self.fail("There are not enough client nodes {} for this job. "
                      "It requires {}".format(len(self.hostlist_clients),
                                              self.nodesperjob))

        print("<<Starting soak {} >> at {}".format(self.test_name,
                                                   time.ctime()))

        # queue up slurm script and register a callback to retrieve
        # results.  The slurm batch script are single cmdline for now.
        # scripts is a list of slurm batch scripts with a single cmdline
        for job in self.job_list:
            scripts = self.build_job_script(self.nodesperjob, job, pool_attr)
            script_list.extend(scripts)
        return script_list

    def job_startup(self, scripts, loop=""):
        """Submit job batch script.

        Args:
            scripts (list): list of slurm batch scripts to submit to queue
            loop (int): number of passes completed for soak tests
        Returns:
            job_id_list: IDs of each job submitted to slurm.

        """
        job_id_list = []
        # scripts is a list of batch script files
        for script in scripts:
            # logfile = script + ".results_%j_%t_" + loop
            job_id = slurm_utils.run_slurm_script(str(script))
            print(
                "<<Job {} started with {} >> at {}".format(
                    job_id, script, time.ctime()))
            slurm_utils.register_for_job_results(
                job_id, self, maxwait=self.test_timeout)
            # keep a list of the job_id's
            job_id_list.append(int(job_id))
        return job_id_list

    def job_cleanup(self, job_id_list):
        """Wait for job completion and cleanup.

        Args:
            job_id_list: IDs of each job submitted to slurm
        """
        # wait for all the jobs to finish
        while len(self.soak_results) < len(job_id_list):
            # print("<<Waiting for results {} >>".format(self.soak_results))
            time.sleep(10)
        # check for job COMPLETED and remove it from the job queue
        for job, result in self.soak_results.iteritems():
            if result == "COMPLETED":
                job_id_list.remove(int(job))
            else:
                print("<< Job {} failed with status {}>>".format(job, result))
        if len(job_id_list) > 0:
            print("<<Cancel jobs in queue with id's {} >>".format(job_id_list))
            for job in self.job_id_list:
                time.sleep(10)
                status = slurm_utils.cancel_jobs(int(job))
                if status:
                    print(
                        "<<Job {} successfully cancelled>>".format(job))
                else:
                    print("<<Job {} could not be killed>>".format(job))
            self.fail("<< Soak {} has failed >>".format(self.test_name))
        self.soak_results = {}

    def setUp(self):
        """Define test setup to be done."""
        print("<<setUp Started>> at {}".format(time.ctime()))
        try:
            self.client_partition = self.params.get(
                "client", "/run/partition/")
            self.server_partition = self.params.get(
                "server", "/run/partition/")
        finally:
            super(Soak, self).setUp()

    def tearDown(self):
        """Define tearDown and clear any left over jobs in squeue."""
        print("<<tearDown Started>> at {}".format(time.ctime()))
        # clear out any jobs in squeue;
        try:
            if len(self.job_id_list) > 0:
                print("<<Cancel jobs in queue with ids {} >>".format(
                    self.job_id_list))
                for job_id in self.job_id_list:
                    time.sleep(10)
                    slurm_utils.cancel_jobs(job_id)
        finally:
            super(Soak, self).tearDown()

    def test_soak_smoke(self):
        """Run soak smoke.

        Test ID: DAOS-2192
        Test Description: This will create a slurm batch job that runs IOR
        with DAOS with the number of processes determined by the number of
        nodes.
        For this test a single pool will be created.  It will run for ~10 min
        :avocado: tags=soak_smoke
        """
        test_param = "/run/smoke/"
        self.pool = self.params.get("pool", test_param + "*")
        self.test_timeout = self.params.get("test_timeout", test_param)
        self.job_id_list = []
        # Create all specified pools and save context, UUID, svcl, size in dict
        pool_attr = self.create_pool(self.pool)
        # Create the slurm batch scripts
        scripts = self.job_setup(test_param, pool_attr)
        # Gather the job_id for slurm batch jobs
        self.job_id_list = self.job_startup(scripts)
        # Wait for slurm jobs to finish and cancel jobs if necessary
        self.job_cleanup(self.job_id_list)

    def test_soak_1(self):
        """Run 1 hour soak.

        Test ID: DAOS-2256
        Test Description: This will create a slurm batch job that runs
        various jobs defined in the soak yaml
        This test will run for 12 hours.
        Initially it will run the same jobs in a loop.  As new benchmarks
        and applications are added, the soak12 will be continuous
        stream of random jobs
        :avocado: tags=soak_1
        """
        test_param = "/run/soak1/"
        self.pool = self.params.get("pool", test_param + "*")
        self.test_timeout = self.params.get("test_timeout", test_param)
        loop = 0
        self.job_id_list = []
        start_time = time.time()
        while time.time() < start_time + self.test_timeout:
            loop = loop + 1
            print("<<Soak1 pass {}: time until done {}>>".format(
                loop, (start_time + self.test_timeout - time.time())))
            # create a pool that all IOR jobs will access.
            # pool_attr = [pool_cxt, pool_uuid, svc_list, createsize]
            pool_attr = self.create_pool(self.pool)
            # Create the slurm batch scripts
            scripts = self.job_setup(test_param, pool_attr)
            # Gather the job_id for slurm batch jobs
            self.job_id_list = self.job_startup(scripts, str(loop))
            # Wait for slurm jobs to finish and cancel jobs if necessary
            self.job_cleanup(self.job_id_list)
            # pool context is pool_attr[0]
            pool_attr[0].destroy(1)<|MERGE_RESOLUTION|>--- conflicted
+++ resolved
@@ -27,7 +27,7 @@
 import time
 from apricot import TestWithServers
 from daos_api import DaosPool, DaosApiError
-import ior_utils
+from ior_utils import IorCommand
 import slurm_utils
 
 
@@ -48,7 +48,7 @@
     that are listed in the yaml file.
 
     The tests also use an IOR that is compiled with MPICH and is built with
-    both the DAOS and MPI-IO drivers.
+    both the DAOS and MPI-IO drivers.  
 
     """
 
@@ -80,7 +80,6 @@
         createsize = self.params.get("size", pool_param + "createsize/")
         createsvc = self.params.get("svcn", pool_param + "createsvc/")
 
-<<<<<<< HEAD
         print("<<Creating pool {} with size {} svcn {} >>".format(
             createsetid, createsize, createsvc))
         try:
@@ -93,56 +92,10 @@
             self.fail("Pool.create failed.\n")
 
         pool_uuid = pool_cxt.get_uuid_str()
-        svc_list = ":".join([str(int(pool_cxt.svc.rl_ranks[i])) for i in range(createsvc)])
-=======
-        # read job info
-        job_params = "/run/" + job + "/"
-        job_name = self.params.get("name", job_params)
-        job_nodes = self.params.get("nodes", job_params)
-        job_processes = self.params.get("process_per_node",
-                                        job_params)
-        job_spec = self.params.get("jobspec", job_params)
-
-        # read ior cmd info
-        spec = "/run/" + job_spec + "/"
-        iteration = self.params.get("iter", spec + 'iteration/')
-        ior_flags = self.params.get("F", spec + 'iorflags/')
-        transfer_size = self.params.get("t", spec + 'transfersize/')
-        record_size = self.params.get("r", spec + 'recordsize/*')
-        stripe_size = self.params.get("s", spec + 'stripesize/*')
-        stripe_count = self.params.get("c", spec + 'stripecount/')
-        async_io = self.params.get("a", spec + 'asyncio/')
-        object_class = self.params.get("o", spec + 'objectclass/')
-
-        self.partition = self.params.get("partition",
-                                         '/run/hosts/test_machines/')
-
-        pool_uuid = self.pool.get_uuid_str()
-        tmplist = []
-        svc_list = ""
-        for i in range(self.createsvc):
-            tmplist.append(int(self.pool.svc.rl_ranks[i]))
-            svc_list += str(tmplist[i]) + ":"
-        svc_list = svc_list[:-1]
-
-        block_size = '1536m'
-
-        if stripe_size == '8m':
-            transfer_size = stripe_size
-
-        hostfile = os.path.join(self.tmpdir, "ior_hosts_" + job_name)
-
-        cmd = ior_utils.get_ior_cmd(ior_flags, iteration, block_size,
-                                    transfer_size, pool_uuid, svc_list,
-                                    record_size, stripe_size, stripe_count,
-                                    async_io, object_class, self.basepath,
-                                    hostfile, job_processes)
-
-        output = os.path.join(self.tmpdir, job_name + "_results.out")
-        script = slurm_utils.write_slurm_script(self.tmpdir, job_name,
-                                                output, int(job_nodes), [cmd])
-        return script
->>>>>>> 4288b8c5
+
+        svc_int_list = [
+            int(pool_cxt.svc.rl_ranks[item]) for item in range(createsvc)]
+        svc_list = ":".join([str(item) for item in svc_int_list])
 
         self.pool_attr = [pool_cxt, pool_uuid, svc_list, createsize]
         return self.pool_attr
@@ -164,23 +117,35 @@
 
         """
         # TODO blocksize will need to be poolsize/(#nodes*#task) per job
-        pool_uuid = pool_attr[1]
-        pool_svcl = pool_attr[2]
         iteration = self.test_iteration
         ior_params = "/run/" + job_spec + "/"
-        iorflags = self.params.get("F", ior_params + "iorflags/")
-        block_size = self.params.get("blocksize", job_params + "*")
-        object_class = self.params.get("o", ior_params + "objectclass/*")
-        transfer_size = self.params.get("t", ior_params + "transfersize/*")
-        mode = self.params.get("a", ior_params + "iormode/*")
-        cmd_time = self.params.get("time", job_params + '*')
         if self.test_iteration < 0:
             iteration = 1000000
-        cmd = ior_utils.get_ior_cmd(iorflags, iteration, block_size,
-                                    transfer_size, pool_uuid, pool_svcl,
-                                    object_class, duration=cmd_time,
-                                    mode=mode)
-        return cmd
+        ior_cmd = IorCommand()
+        ior_cmd.set_params(self, ior_params)
+        ior_cmd.block_size.value = self.params.get(
+            "blocksize", job_params + "*")
+        ior_cmd.repetitions.value = iteration
+        ior_cmd.max_duration.value = self.params.get("time", job_params + '*')
+        ior_cmd.daos_pool.value = pool_attr[1]
+        ior_cmd.daos_svcl.value = pool_attr[2]
+
+        command = ior_cmd.__str__()
+        if ior_cmd.api.value == "MPIIO":
+            env = {
+                "CRT_ATTACH_INFO_PATH": os.path.join(
+                    self.basepath, "install/tmp"),
+                "DAOS_POOL": str(ior_cmd.daos_pool.value),
+                "MPI_LIB": "",
+                "DAOS_SVCL": str(ior_cmd.daos_svcl.value),
+                "DAOS_SINGLETON_CLI": 1,
+                "FI_PSM2_DISCONNECT": 1,
+            }
+            export_cmd = [
+                "export {}={}".format(key, val) for key, val in env.items()]
+            command = "; ".join(export_cmd + command)
+        print("<<IOR cmdline >>: {}".format(command))
+        return command
 
     def create_dmg_cmdline(self, job_params, job_spec):
         """Create a dmg cmdline to run in slurm batch.
@@ -239,8 +204,8 @@
                 self.fail("Soak job: {} Job spec {} is invalid".format(
                     job, job_spec))
 
-            # a single cmdline per sbatch job; so that a failure is per cmdline
-            # change to a single batch per multiple jobs later.
+            # a single cmdline per batch job; so that a failure is per cmdline
+            # change to multiple cmdlines per batch job  later.
 
             output = os.path.join(self.tmp, self.test_name + "_" + job_name
                                   + "_" + job_spec + "_results.out")
@@ -332,7 +297,7 @@
             # print("<<Waiting for results {} >>".format(self.soak_results))
             time.sleep(10)
         # check for job COMPLETED and remove it from the job queue
-        for job, result in self.soak_results.iteritems():
+        for job, result in self.soak_results.items():
             if result == "COMPLETED":
                 job_id_list.remove(int(job))
             else:
@@ -404,9 +369,9 @@
         Test ID: DAOS-2256
         Test Description: This will create a slurm batch job that runs
         various jobs defined in the soak yaml
-        This test will run for 12 hours.
+        This test will run for 1 hours.
         Initially it will run the same jobs in a loop.  As new benchmarks
-        and applications are added, the soak12 will be continuous
+        and applications are added, the soak1 will be continuous
         stream of random jobs
         :avocado: tags=soak_1
         """
