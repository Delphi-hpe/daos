--- conflicted
+++ resolved
@@ -23,7 +23,8 @@
 """
 import socket
 
-from command_utils import BasicParameter, FormattedParameter, CommandFailure
+from command_utils import (BasicParameter, FormattedParameter, CommandFailure,
+                           EnvironmentVariables)
 from command_daos_utils import (YamlParameters, YamlCommand, SubprocessManager,
                                 TransportCredentials)
 
@@ -153,106 +154,27 @@
         """
         super(DaosAgentCommand, self).get_params(test)
 
-<<<<<<< HEAD
         # Run daos_agent with test variant specific log file names if specified
         self.yaml.update_log_file(getattr(test, "agent_log"))
-=======
-    """
-    sessions = {}
-    user = getpass.getuser()
-
-    # if empty client list, 'test' is effectively client
-    client_list = include_local_host(client_list)
-
-    # Create the DAOS Agent configuration yaml file to pass
-    # with daos_agent -o <FILE_NAME>
-    agent_yaml = os.path.join(test.tmp, "daos_agent.yml")
-    agent_config = DaosAgentConfig()
-    agent_config.get_params(test)
-    agent_config.hostlist.value = client_list
-
-    access_point = ":".join((server_list[0], str(agent_config.port)))
-    agent_config.access_points.value = access_point.split()
-
-    agent_config.create_yaml(agent_yaml)
-
-    # Verify the domain socket directory is present and owned by this user
-    file_checks = (
-        ("Server", server_list, "/var/run/daos_server"),
-        ("Client", client_list, "/var/run/daos_agent"),
-    )
-    for host_type, host_list, directory in file_checks:
-        status, nodeset = check_file_exists(host_list, directory, user)
-        if not status:
-            raise AgentFailed(
-                "{}: {} missing directory {} for user {}.".format(
-                    nodeset, host_type, directory, user))
-
-    # launch the agent
-    export_log_mask = "export D_LOG_MASK=DEBUG;"
-    export_cmd = export_log_mask + "export DD_MASK=mgmt,io,md,epc,rebuild;"
-    daos_agent_bin = os.path.join(test.prefix, "bin", "daos_agent")
-    daos_agent_cmd = " ".join((export_cmd, daos_agent_bin, "-o", agent_yaml))
-    print("<AGENT> Agent command: ", daos_agent_cmd)
-
-    for client in client_list:
-        sessions[client] = subprocess.Popen(
-            ["ssh", client, "-o ConnectTimeout=10",
-             "{} -i".format(daos_agent_cmd)],
-            stdout=subprocess.PIPE,
-            stderr=subprocess.STDOUT
-        )
-
-    # double check agent launched successfully
-    timeout = 15
-    started_clients = []
-    for client in client_list:
-        print("<AGENT> Starting agent on {}".format(client))
-        file_desc = sessions[client].stdout.fileno()
-        flags = fcntl.fcntl(file_desc, fcntl.F_GETFL)
-        fcntl.fcntl(file_desc, fcntl.F_SETFL, flags | os.O_NONBLOCK)
-        start_time = time.time()
-        pattern = "Using logfile"
-        expected_data = ""
-        while not sessions[client].poll():
-            if time.time() - start_time > timeout:
-                print("<AGENT>: {}".format(expected_data))
-                raise AgentFailed("DAOS Agent didn't start! Agent reported:\n"
-                                  "{}before we gave up waiting for it to "
-                                  "start".format(expected_data))
-            output = ""
-            try:
-                output = sessions[client].stdout.read()
-            except IOError as excpn:
-                if excpn.errno != errno.EAGAIN:
-                    raise AgentFailed(
-                        "Error in starting daos_agent: {0}".format(str(excpn)))
-                time.sleep(1)
-                continue
-            expected_data += output
-
-            match = re.findall(pattern, output)
-            if match:
-                print(
-                    "<AGENT> agent started on node {} in {} seconds".format(
-                        client, time.time() - start_time))
-                break
-
-        if sessions[client].returncode is not None:
-            print("<AGENT> uh-oh, in agent startup, the ssh that started the "
-                  "agent on {} has exited with {}.\nStopping agents on "
-                  "{}".format(client, sessions[client].returncode,
-                              started_clients))
-            # kill the ones we started
-            stop_agent(sessions, started_clients)
-            raise AgentFailed("Failed to start agent on {}".format(client))
-
-    return sessions
->>>>>>> 008cc7ba
 
 
 class DaosAgentManager(SubprocessManager):
     """Manages the daos_agent execution on one or more hosts using orterun."""
+
+    def __init__(self, agent_command, manager="OpenMPI"):
+        """Create a DaosAgentManager object.
+
+        Args:
+            agent_command (DaosAgentCommand): daos_agent command class
+            manager (str, optional): the name of the JobManager class used to
+                manage the YamlCommand defined through the "job" attribute.
+                Defaults to "OpenMpi"
+        """
+        super(DaosAgentManager, self).__init__(agent_command, manager)
+
+        # Set default agent debug levels
+        self.manager.assign_environment_default(EnvironmentVariables(
+            {"D_LOG_MASK": "DEBUG", "DD_MASK": "mgmt,io,md,epc,rebuild"}))
 
     def _set_hosts(self, hosts, path, slots):
         """Set the hosts used to execute the daos command.
