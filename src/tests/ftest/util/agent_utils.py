#!/usr/bin/python
'''
  (C) Copyright 2019 Intel Corporation.

  Licensed under the Apache License, Version 2.0 (the "License");
  you may not use this file except in compliance with the License.
  You may obtain a copy of the License at

     http://www.apache.org/licenses/LICENSE-2.0

  Unless required by applicable law or agreed to in writing, software
  distributed under the License is distributed on an "AS IS" BASIS,
  WITHOUT WARRANTIES OR CONDITIONS OF ANY KIND, either express or implied.
  See the License for the specific language governing permissions and
  limitations under the License.

  GOVERNMENT LICENSE RIGHTS-OPEN SOURCE SOFTWARE
  The Government's rights to use, modify, reproduce, release, perform, display,
  or disclose this software are subject to the terms of the Apache License as
  provided in Contract No. B609815.
  Any reproduction of computer software, computer software documentation, or
  portions thereof marked with this legend must also reproduce the markings.
'''
from __future__ import print_function

import os
import time
import subprocess
import json
import getpass
import socket
import errno
import fcntl
import re

from general_utils import pcmd, check_file_exists


class AgentFailed(Exception):
    """Agent didn't start/stop properly."""


def run_agent(basepath, server_list, client_list=None):
    """Start daos agents on the specified hosts.

    Make sure the environment is setup for the security agent and then launches
    it on the compute nodes.

    This is temporary; presuming the agent will deamonize at somepoint and
    can be started killed more appropriately.

    Args:
        basepath (str): root directory for DAOS repo or installation
        server_list (list): nodes acting as server nodes in the test
        client_list (list, optional): nodes acting as client nodes in the test.
            Defaults to None.

    Raises:
        AgentFailed: if there is an error starting the daos agents

    Returns:
        dict: set of subprocess sessions

    """
    sessions = {}
    user = getpass.getuser()

    # if empty client list, 'self' is effectively client
<<<<<<< HEAD
    if client_list is None:
        client_list = [socket.gethostname().split('.', 1)[0]]
    elif socket.gethostname().split('.', 1)[0] not in client_list:
        client_list.append(socket.gethostname().split('.', 1)[0])
=======
    client_list = include_local_host(client_list)
>>>>>>> 186e0e59

    # Verify the domain socket directory is present and owned by this user
    file_checks = (
        ("Server", server_list, "/var/run/daos_server"),
        ("Client", client_list, "/var/run/daos_agent"),
    )
    for host_type, host_list, directory in file_checks:
        status, nodeset = check_file_exists(host_list, directory, user)
        if not status:
            raise AgentFailed(
                "{}: {} missing directory {} for user {}.".format(
                    nodeset, host_type, directory, user))

    # launch the agent
    with open("../../.build_vars.json") as json_vars:
        build_vars = json.load(json_vars)
    daos_agent_bin = os.path.join(build_vars["PREFIX"], "bin", "daos_agent")

    for client in client_list:
        sessions[client] = subprocess.Popen(
            ["ssh", client, "-o ConnectTimeout=10",
             "{} -i".format(daos_agent_bin)],
            stdout=subprocess.PIPE,
            stderr=subprocess.STDOUT
        )

    # double check agent launched successfully
    timeout = 15
    started_clients = []
    for client in client_list:
        file_desc = sessions[client].stdout.fileno()
        flags = fcntl.fcntl(file_desc, fcntl.F_GETFL)
        fcntl.fcntl(file_desc, fcntl.F_SETFL, flags | os.O_NONBLOCK)
        start_time = time.time()
        pattern = "Using logfile"
        expected_data = ""
        while not sessions[client].poll():
            if time.time() - start_time > timeout:
                print("<AGENT>: {}".format(expected_data))
                raise AgentFailed("DAOS Agent didn't start!  Agent reported:\n"
                                  "{}before we gave up waiting for it to "
                                  "start".format(expected_data))
            output = ""
            try:
                output = sessions[client].stdout.read()
            except IOError as excpn:
                if excpn.errno != errno.EAGAIN:
                    raise AgentFailed(
                        "Error in starting daos_agent: {0}".format(str(excpn)))
                time.sleep(1)
                continue
            expected_data += output

            match = re.findall(pattern, output)
            if match:
                print(
                    "<AGENT> agent started on node {} in {} seconds".format(
                        client, time.time() - start_time))
                break

        if sessions[client].returncode is not None:
            print("<AGENT> uh-oh, in agent startup, the ssh that started the "
                  "agent on {} has exited with {}.\nStopping agents on "
                  "{}".format(client, sessions[client].returncode,
                              started_clients))
            # kill the ones we started
            stop_agent(sessions, started_clients)
            raise AgentFailed("Failed to start agent on {}".format(client))

    return sessions


def include_local_host(hosts):
    """Ensure the local host is included in the specified host list.

    Args:
        hosts (list): list of hosts

    Returns:
        list: list of hosts including the local host

    """
    local_host = socket.gethostname().split('.', 1)[0]
    if hosts is None:
        hosts = [local_host]
    elif local_host not in hosts:
        hosts.append(local_host)
    return hosts


def stop_agent(sessions, client_list=None):
    """Kill ssh and the agent.

    This is temporary; presuming the agent will deamonize at somepoint and can
    be started and killed more appropriately.

    Args:
        sessions (dict): set of subprocess sessions returned by run_agent()
        client_list (list, optional): lists of hosts running the daos agent.
            Defaults to None.

    Raises:
        AgentFailed: if the daos agents failed to stop

    """
    # if empty client list, 'self' is effectively client
<<<<<<< HEAD
    if client_list is None:
        client_list = [socket.gethostname().split('.', 1)[0]]
    elif socket.gethostname().split('.', 1)[0] not in client_list:
        client_list.append(socket.gethostname().split('.', 1)[0])
=======
    client_list = include_local_host(client_list)
>>>>>>> 186e0e59

    # Kill the agents processes
    pcmd(client_list, "pkill daos_agent", False)

    # Kill any processes running in the sessions
    for client in sessions:
        if sessions[client].poll() is None:
            sessions[client].kill()
        sessions[client].wait()

    # Check to make sure all the daos agents are dead
    # pgrep exit status:
    #   0 - One or more processes matched the criteria.
    #   1 - No processes matched.
    #   2 - Syntax error in the command line.
    #   3 - Fatal error: out of memory etc.
    time.sleep(5)
    result = pcmd(client_list, "pgrep 'daos_agent'", False, expect_rc=1)
    if len(result) > 1 or 1 not in result:
        raise AgentFailed(
            "DAOS agent processes detected after attempted stop on {}".format(
                ", ".join([str(result[key]) for key in result if key != 1])))<|MERGE_RESOLUTION|>--- conflicted
+++ resolved
@@ -66,14 +66,7 @@
     user = getpass.getuser()
 
     # if empty client list, 'self' is effectively client
-<<<<<<< HEAD
-    if client_list is None:
-        client_list = [socket.gethostname().split('.', 1)[0]]
-    elif socket.gethostname().split('.', 1)[0] not in client_list:
-        client_list.append(socket.gethostname().split('.', 1)[0])
-=======
     client_list = include_local_host(client_list)
->>>>>>> 186e0e59
 
     # Verify the domain socket directory is present and owned by this user
     file_checks = (
@@ -180,14 +173,7 @@
 
     """
     # if empty client list, 'self' is effectively client
-<<<<<<< HEAD
-    if client_list is None:
-        client_list = [socket.gethostname().split('.', 1)[0]]
-    elif socket.gethostname().split('.', 1)[0] not in client_list:
-        client_list.append(socket.gethostname().split('.', 1)[0])
-=======
     client_list = include_local_host(client_list)
->>>>>>> 186e0e59
 
     # Kill the agents processes
     pcmd(client_list, "pkill daos_agent", False)
