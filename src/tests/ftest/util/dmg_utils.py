#!/usr/bin/python
"""
  (C) Copyright 2018-2019 Intel Corporation.

  Licensed under the Apache License, Version 2.0 (the "License");
  you may not use this file except in compliance with the License.
  You may obtain a copy of the License at

      http://www.apache.org/licenses/LICENSE-2.0

  Unless required by applicable law or agreed to in writing, software
  distributed under the License is distributed on an "AS IS" BASIS,
  WITHOUT WARRANTIES OR CONDITIONS OF ANY KIND, either express or implied.
  See the License for the specific language governing permissions and
  limitations under the License.

  GOVERNMENT LICENSE RIGHTS-OPEN SOURCE SOFTWARE
  The Government's rights to use, modify, reproduce, release, perform, display,
  or disclose this software are subject to the terms of the Apache License as
  provided in Contract No. B609815.
  Any reproduction of computer software, computer software documentation, or
  portions thereof marked with this legend must also reproduce the markings.
"""
from __future__ import print_function

import getpass
import re

from command_utils import DaosCommand, CommandWithParameters, CommandFailure
from command_utils import FormattedParameter


class DmgCommand(DaosCommand):
    """Defines a object representing a dmg command."""

    def __init__(self, path):
        """Create a dmg Command object."""
        super(DmgCommand, self).__init__("/run/dmg/*", "dmg", path)

        self.hostlist = FormattedParameter("-l {}")
        self.hostfile = FormattedParameter("-f {}")
        self.configpath = FormattedParameter("-o {}")
        self.insecure = FormattedParameter("-i", True)
        self.debug = FormattedParameter("-d", False)
        self.json = FormattedParameter("-j", False)

    def get_action_command(self):
        """Get the action command object based on the yaml provided value."""
        # pylint: disable=redefined-variable-type
        if self.action.value == "format":
            self.action_command = self.DmgFormatSubCommand()
        elif self.action.value == "prepare":
            self.action_command = self.DmgPrepareSubCommand()
        elif self.action.value == "create":
            self.action_command = self.DmgCreateSubCommand()
        elif self.action.value == "destroy":
            self.action_command = self.DmgDestroySubCommand()
        elif self.action.value == "query":
            self.action_command = self.DmgQuerySubCommand()
        else:
            self.action_command = None

    class DmgFormatSubCommand(CommandWithParameters):
        """Defines an object representing a format sub dmg command."""

        def __init__(self):
            """Create a dmg Command object."""
            super(DmgCommand.DmgFormatSubCommand, self).__init__(
                "/run/dmg/format/*", "format")
            self.reformat = FormattedParameter("--reformat", False)

    class DmgPrepareSubCommand(CommandWithParameters):
        """Defines a object representing a prepare sub dmg command."""

        def __init__(self):
            """Create a dmg Command object."""
            super(DmgCommand.DmgPrepareSubCommand, self).__init__(
                "/run/dmg/prepare/*", "prepare")
            self.pci_wl = FormattedParameter("-w {}")
            self.hugepages = FormattedParameter("-p {}")
            self.targetuser = FormattedParameter("-u {}")
            self.nvmeonly = FormattedParameter("-n", False)
            self.scmonly = FormattedParameter("-s", False)
            self.force = FormattedParameter("-f", False)
            self.reset = FormattedParameter("--reset", False)

    class DmgCreateSubCommand(CommandWithParameters):
        """Defines a object representing a create sub dmg command."""

        def __init__(self):
            """Create a dmg Command object."""
            super(DmgCommand.DmgCreateSubCommand, self).__init__(
                "/run/dmg/create/*", "create")
            self.group = FormattedParameter("-g {}")
            self.user = FormattedParameter("-u {}")
            self.acl_file = FormattedParameter("-a {}")
            self.scm_size = FormattedParameter("-s {}")
            self.nvme_size = FormattedParameter("-n {}")
            self.ranks = FormattedParameter("-r {}")
            self.nsvc = FormattedParameter("-v {}")
            self.sys = FormattedParameter("-S {}")

    class DmgDestroySubCommand(CommandWithParameters):
        """Defines an object representing a destroy sub dmg command."""

        def __init__(self):
            """Create a dmg Command object."""
            super(DmgCommand.DmgDestroySubCommand, self).__init__(
                "/run/dmg/destroy/*", "destroy")
            self.pool = FormattedParameter("--pool {}")
            self.force = FormattedParameter("-f", False)

    class DmgQuerySubCommand(CommandWithParameters):
        """Defines an object representing a query sub dmg command."""

        def __init__(self):
            """Create a dmg query command object."""
            super(DmgCommand.DmgQuerySubCommand, self).__init__(
                "/run/dmg/query/*", "query")
            self.pool = FormattedParameter("--pool {}")


def storage_scan(path, hosts, insecure=True):
    """ Execute scan command through dmg tool to servers provided.

    Args:
        path (str): path to tool's binary
        hosts (list): list of servers to run scan on.
        insecure (bool): toggle insecure mode

    Returns:
        Avocado CmdResult object that contains exit status, stdout information.

    """
    # Create and setup the command
    dmg = DmgCommand(path)
    dmg.request.value = "storage"
    dmg.action.value = "scan"
    dmg.insecure.value = insecure
    dmg.hostlist.value = hosts

    try:
        result = dmg.run()
    except CommandFailure as details:
        print("<dmg> command failed: {}".format(details))
        return None

    return result


def storage_format(path, hosts, insecure=True):
    """ Execute format command through dmg tool to servers provided.

    Args:
        path (str): path to tool's binary
        hosts (list): list of servers to run format on.
        insecure (bool): toggle insecure mode

    Returns:
        Avocado CmdResult object that contains exit status, stdout information.

    """
    # Create and setup the command
    dmg = DmgCommand(path)
    dmg.sudo = True
    dmg.insecure.value = insecure
    dmg.hostlist.value = hosts
    dmg.request.value = "storage"
    dmg.action.value = "format"
    dmg.get_action_command()

    try:
        result = dmg.run()
    except CommandFailure as details:
        print("<dmg> command failed: {}".format(details))
        return None

    return result


def storage_prep(path, hosts, user=None, hugepages="4096", nvme=False,
                 scm=False, insecure=True):
    """Execute prepare command through dmg tool to servers provided.

    Args:
        path (str): path to tool's binary
        hosts (list): list of servers to run prepare on.
        user (str, optional): User with privileges. Defaults to False.
        hugepages (str, optional): Hugepages to allocate. Defaults to "4096".
        nvme (bool, optional): Perform prep on nvme. Defaults to False.
        scm (bool, optional): Perform prep on scm. Defaults to False.
        insecure (bool): toggle insecure mode

    Returns:
        Avocado CmdResult object that contains exit status, stdout information.

    """
    # Create and setup the command
    dmg = DmgCommand(path)
    dmg.insecure.value = insecure
    dmg.hostlist.value = hosts
    dmg.request.value = "storage"
    dmg.action.value = "prepare"
    dmg.get_action_command()
    dmg.action_command.nvmeonly.value = nvme
    dmg.action_command.scmonly.value = scm
    dmg.action_command.targetuser.value = getpass.getuser() \
        if user is None else user
    dmg.action_command.hugepages.value = hugepages
    dmg.action_command.force.value = True

    try:
        result = dmg.run()
    except CommandFailure as details:
        print("<dmg> command failed: {}".format(details))
        return None

    return result


def storage_reset(path, hosts, nvme=False, scm=False, user=None,
                  hugepages="4096", insecure=True):
    """Execute prepare reset command through dmg tool to servers provided.

    Args:
        path (str): path to tool's binary.
        hosts (list): list of servers to run prepare on.
        nvme (bool): if true, nvme flag will be appended to command.
        scm (bool): if true, scm flag will be appended to command.
        user (str, optional): User with privileges. Defaults to False.
        hugepages (str, optional): Hugepages to allocate. Defaults to "4096".
        insecure (bool): toggle insecure mode

    Returns:
        Avocado CmdResult object that contains exit status, stdout information.

    """
    # Create and setup the command
    dmg = DmgCommand(path)
    dmg.insecure.value = insecure
    dmg.hostlist.value = hosts
    dmg.request.value = "storage"
    dmg.action.value = "prepare"
    dmg.get_action_command()
    dmg.action_command.nvmeonly.value = nvme
    dmg.action_command.scmonly.value = scm
    dmg.action_command.targetuser.value = user
    dmg.action_command.hugepages.value = hugepages
    dmg.action_command.reset.value = True
    dmg.action_command.force.value = True

    try:
        result = dmg.run()
    except CommandFailure as details:
        print("<dmg> command failed: {}".format(details))
        return None

    return result


def pool_create(path, scm_size, host_port=None, insecure=True, group=None,
                user=None, acl_file=None, nvme_size=None, ranks=None,
                nsvc=None, sys=None):
    # pylint: disable=too-many-arguments
    """Execute pool create command through dmg tool to servers provided.

    Args:
        path (str): Path to the directory of dmg binary.
        host_port (str, optional): Comma separated list of Host:Port where
            daos_server runs. e.g., wolf-31:10001,wolf-32:10001. Use 10001 for
            the default port number. This number is defined in
            daos_avocado_test.yaml
        scm_size (str): SCM size value passed into the command.
        insecure (bool, optional): Insecure mode. Defaults to True.
        group (str, otional): Group with privileges. Defaults to None.
        user (str, optional): User with privileges. Defaults to None.
        acl_file (str, optional): Access Control List file path for DAOS pool.
            Defaults to None.
        nvme_size (str, optional): NVMe size. Defaults to None.
        ranks (str, optional): Storage server unique identifiers (ranks) for
            DAOS pool
        nsvc (str, optional): Number of pool service replicas. Defaults to
            None, in which case 1 is used by the dmg binary in default.
        sys (str, optional): DAOS system that pool is to be a part of. Defaults
            to None, in which case daos_server is used by the dmg binary in
            default.

    Returns:
        CmdResult: Object that contains exit status, stdout, and other
            information.
    """
    # Create and setup the command
    dmg = DmgCommand(path)
    dmg.insecure.value = insecure
    dmg.hostlist.value = host_port
    dmg.request.value = "pool"
    dmg.action.value = "create"
    dmg.get_action_command()
    dmg.action_command.group.value = group
    dmg.action_command.user.value = user
    dmg.action_command.acl_file.value = acl_file
    dmg.action_command.scm_size.value = scm_size
    dmg.action_command.nvme_size.value = nvme_size
    dmg.action_command.ranks.value = ranks
    dmg.action_command.nsvc.value = nsvc
    dmg.action_command.sys.value = sys

    try:
        result = dmg.run()
    except CommandFailure as details:
        print("Pool create command failed: {}".format(details))
        return None

    return result


def pool_destroy(path, pool_uuid, host_port=None, insecure=True, force=True):
    """ Execute pool destroy command through dmg tool to servers provided.

    Args:
        path (str): Path to the directory of dmg binary.
        host_port (str, optional): Comma separated list of Host:Port where
            daos_server runs. e.g., wolf-31:10001,wolf-32:10001. Use 10001 for
            the default port number. This number is defined in
            daos_avocado_test.yaml
        pool_uuid (str): Pool UUID to destroy.
        insecure (bool, optional): Insecure mode. Defaults to True.
        force (bool, optional): Force removal of DAOS pool. Defaults to True.

    Returns:
        CmdResult: Object that contains exit status, stdout, and other
            information.
    """
    # Create and setup the command
    dmg = DmgCommand(path)
    dmg.insecure.value = insecure
    dmg.hostlist.value = host_port
    dmg.request.value = "pool"
    dmg.action.value = "destroy"
    dmg.get_action_command()
    dmg.action_command.pool.value = pool_uuid
    dmg.action_command.force.value = force

    try:
        result = dmg.run()
    except CommandFailure as details:
        print("Pool destroy command failed: {}".format(details))
        return None

    return result


<<<<<<< HEAD
def pool_query(path, host_port, pool_uuid, insecure=True):
    """ Execute pool query command through dmg tool to servers provided.

    Args:
        path (str): Path to the directory of dmg binary.
        host_port (list of str): List of Host:Port where daos_server runs.
            Use 10001 for the default port number. This number is defined in
            daos_avocado_test.yaml
        pool_uuid (str): Pool UUID to destroy.
        insecure (bool, optional): Insecure mode. Defaults to True.

    Returns:
        CmdResult: Object that contains exit status, stdout, and other
            information.
    """

    # Create and setup the command
    dmg = DmgCommand(path)
    dmg.insecure.value = insecure
    dmg.hostlist.value = host_port
    dmg.request.value = "pool"
    dmg.action.value = "query"
    dmg.get_action_command()
    dmg.action_command.pool.value = pool_uuid

    try:
        result = dmg.run()
    except CommandFailure as details:
        print("Pool query command failed: {}".format(details))
        return None

    return result


def get_pool_uuid_from_stdout(stdout_str):
    """Get Pool UUID from stdout.
=======
def get_pool_uuid_service_replicas_from_stdout(stdout_str):
    """Get Pool UUID and Service replicas from stdout.
>>>>>>> fb4c4232

    stdout_str is something like:
    Active connections: [wolf-3:10001]
    Creating DAOS pool with 100MB SCM and 0B NvMe storage (1.000 ratio)
    Pool-create command SUCCEEDED: UUID: 9cf5be2d-083d-4f6b-9f3e-38d771ee313f,
    Service replicas: 0

    This method makes it easy to create a test.

    Args:
        stdout_str (str): Output of pool create command.

    Returns:
        Tuple (str, str): Tuple that contains two items; Pool UUID and Service
            replicas if found. If not found, the tuple contains None.
    """
    # Find the following with regex. One or more of whitespace after "UUID:"
    # followed by one of more of number, alphabets, or -. Use parenthesis to
    # get the returned value.
    uuid = None
    svc = None
    match = re.search(r" UUID: (.+), Service replicas: (.+)", stdout_str)
    if match:
        uuid = match.group(1)
        svc = match.group(2)
    return uuid, svc<|MERGE_RESOLUTION|>--- conflicted
+++ resolved
@@ -350,7 +350,6 @@
     return result
 
 
-<<<<<<< HEAD
 def pool_query(path, host_port, pool_uuid, insecure=True):
     """ Execute pool query command through dmg tool to servers provided.
 
@@ -385,12 +384,8 @@
     return result
 
 
-def get_pool_uuid_from_stdout(stdout_str):
-    """Get Pool UUID from stdout.
-=======
 def get_pool_uuid_service_replicas_from_stdout(stdout_str):
     """Get Pool UUID and Service replicas from stdout.
->>>>>>> fb4c4232
 
     stdout_str is something like:
     Active connections: [wolf-3:10001]
