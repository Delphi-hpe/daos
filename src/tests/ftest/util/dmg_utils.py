#!/usr/bin/python
"""
  (C) Copyright 2018-2019 Intel Corporation.

  Licensed under the Apache License, Version 2.0 (the "License");
  you may not use this file except in compliance with the License.
  You may obtain a copy of the License at

      http://www.apache.org/licenses/LICENSE-2.0

  Unless required by applicable law or agreed to in writing, software
  distributed under the License is distributed on an "AS IS" BASIS,
  WITHOUT WARRANTIES OR CONDITIONS OF ANY KIND, either express or implied.
  See the License for the specific language governing permissions and
  limitations under the License.

  GOVERNMENT LICENSE RIGHTS-OPEN SOURCE SOFTWARE
  The Government's rights to use, modify, reproduce, release, perform, display,
  or disclose this software are subject to the terms of the Apache License as
  provided in Contract No. B609815.
  Any reproduction of computer software, computer software documentation, or
  portions thereof marked with this legend must also reproduce the markings.
"""
from __future__ import print_function

import getpass
import re

from command_utils import DaosCommand, CommandWithParameters, CommandFailure
from command_utils import FormattedParameter


class DmgCommand(DaosCommand):
    """Defines a object representing a dmg command."""

    def __init__(self, path):
        """Create a dmg Command object."""
        super(DmgCommand, self).__init__("/run/dmg/*", "dmg", path)

        self.hostlist = FormattedParameter("-l {}")
        self.hostfile = FormattedParameter("-f {}")
        self.configpath = FormattedParameter("-o {}")
        self.insecure = FormattedParameter("-i", True)
        self.debug = FormattedParameter("-d", False)
        self.json = FormattedParameter("-j", False)

    def get_action_command(self):
        """Get the action command object based on the yaml provided value."""
        # pylint: disable=redefined-variable-type
        if self.action.value == "format":
            self.action_command = self.DmgFormatSubCommand()
        elif self.action.value == "prepare":
            self.action_command = self.DmgPrepareSubCommand()
        elif self.action.value == "create":
            self.action_command = self.DmgCreateSubCommand()
        elif self.action.value == "destroy":
            self.action_command = self.DmgDestroySubCommand()
        elif self.action.value == "query":
            self.action_command = self.DmgQuerySubCommand()
        else:
            self.action_command = None

    class DmgFormatSubCommand(CommandWithParameters):
        """Defines an object representing a format sub dmg command."""

        def __init__(self):
            """Create a dmg Command object."""
            super(DmgCommand.DmgFormatSubCommand, self).__init__(
                "/run/dmg/format/*", "format")
            self.reformat = FormattedParameter("--reformat", False)

    class DmgPrepareSubCommand(CommandWithParameters):
        """Defines a object representing a prepare sub dmg command."""

        def __init__(self):
            """Create a dmg Command object."""
            super(DmgCommand.DmgPrepareSubCommand, self).__init__(
                "/run/dmg/prepare/*", "prepare")
            self.pci_wl = FormattedParameter("-w {}")
            self.hugepages = FormattedParameter("-p {}")
            self.targetuser = FormattedParameter("-u {}")
            self.nvmeonly = FormattedParameter("-n", False)
            self.scmonly = FormattedParameter("-s", False)
            self.force = FormattedParameter("-f", False)
            self.reset = FormattedParameter("--reset", False)

    class DmgCreateSubCommand(CommandWithParameters):
        """Defines a object representing a create sub dmg command."""

        def __init__(self):
            """Create a dmg Command object."""
            super(DmgCommand.DmgCreateSubCommand, self).__init__(
                "/run/dmg/create/*", "create")
            self.group = FormattedParameter("-g {}")
            self.user = FormattedParameter("-u {}")
            self.acl_file = FormattedParameter("-a {}")
            self.scm_size = FormattedParameter("-s {}")
            self.nvme_size = FormattedParameter("-n {}")
            self.ranks = FormattedParameter("-r {}")
            self.nsvc = FormattedParameter("-v {}")
            self.sys = FormattedParameter("-S {}")

    class DmgDestroySubCommand(CommandWithParameters):
        """Defines an object representing a destroy sub dmg command."""

        def __init__(self):
            """Create a dmg Command object."""
            super(DmgCommand.DmgDestroySubCommand, self).__init__(
                "/run/dmg/destroy/*", "destroy")
            self.pool = FormattedParameter("--pool {}")
            self.force = FormattedParameter("-f", False)

<<<<<<< HEAD
    class DmgQuerySubCommand(CommandWithParameters):
        """Defines an object representing a query sub dmg command."""

        def __init__(self):
            """Create a dmg query command object."""
            super(DmgCommand.DmgQuerySubCommand, self).__init__(
                "/run/dmg/query/*", "query")
            self.pool = FormattedParameter("--pool {}")

=======
>>>>>>> 9c5d183a

def storage_scan(path, hosts, insecure=True):
    """ Execute scan command through dmg tool to servers provided.

    Args:
        path (str): path to tool's binary
        hosts (list): list of servers to run scan on.
        insecure (bool): toggle insecure mode

    Returns:
        Avocado CmdResult object that contains exit status, stdout information.

    """
    # Create and setup the command
    dmg = DmgCommand(path)
    dmg.request.value = "storage"
    dmg.action.value = "scan"
    dmg.insecure.value = insecure
    dmg.hostlist.value = hosts

    try:
        result = dmg.run()
    except CommandFailure as details:
        print("<dmg> command failed: {}".format(details))
        return None

    return result


def storage_format(path, hosts, insecure=True):
    """ Execute format command through dmg tool to servers provided.

    Args:
        path (str): path to tool's binary
        hosts (list): list of servers to run format on.
        insecure (bool): toggle insecure mode

    Returns:
        Avocado CmdResult object that contains exit status, stdout information.

    """
    # Create and setup the command
    dmg = DmgCommand(path)
    dmg.insecure.value = insecure
    dmg.hostlist.value = hosts
    dmg.request.value = "storage"
    dmg.action.value = "format"
    dmg.get_action_command()

    try:
        result = dmg.run()
    except CommandFailure as details:
        print("<dmg> command failed: {}".format(details))
        return None

    return result


def storage_prep(path, hosts, user=None, hugepages="4096", nvme=False,
                 scm=False, insecure=True):
    """Execute prepare command through dmg tool to servers provided.

    Args:
        path (str): path to tool's binary
        hosts (list): list of servers to run prepare on.
        user (str, optional): User with privileges. Defaults to False.
        hugepages (str, optional): Hugepages to allocate. Defaults to "4096".
        nvme (bool, optional): Perform prep on nvme. Defaults to False.
        scm (bool, optional): Perform prep on scm. Defaults to False.
        insecure (bool): toggle insecure mode

    Returns:
        Avocado CmdResult object that contains exit status, stdout information.

    """
    # Create and setup the command
    dmg = DmgCommand(path)
    dmg.insecure.value = insecure
    dmg.hostlist.value = hosts
    dmg.request.value = "storage"
    dmg.action.value = "prepare"
    dmg.get_action_command()
    dmg.action_command.nvmeonly.value = nvme
    dmg.action_command.scmonly.value = scm
    dmg.action_command.targetuser.value = getpass.getuser() \
        if user is None else user
    dmg.action_command.hugepages.value = hugepages
    dmg.action_command.force.value = True

    try:
        result = dmg.run()
    except CommandFailure as details:
        print("<dmg> command failed: {}".format(details))
        return None

    return result


def storage_reset(path, hosts, nvme=False, scm=False, user=None,
                  hugepages="4096", insecure=True):
    """Execute prepare reset command through dmg tool to servers provided.

    Args:
        path (str): path to tool's binary.
        hosts (list): list of servers to run prepare on.
        nvme (bool): if true, nvme flag will be appended to command.
        scm (bool): if true, scm flag will be appended to command.
        user (str, optional): User with privileges. Defaults to False.
        hugepages (str, optional): Hugepages to allocate. Defaults to "4096".
        insecure (bool): toggle insecure mode

    Returns:
        Avocado CmdResult object that contains exit status, stdout information.

    """
    # Create and setup the command
    dmg = DmgCommand(path)
    dmg.insecure.value = insecure
    dmg.hostlist.value = hosts
    dmg.request.value = "storage"
    dmg.action.value = "prepare"
    dmg.get_action_command()
    dmg.action_command.nvmeonly.value = nvme
    dmg.action_command.scmonly.value = scm
    dmg.action_command.targetuser.value = user
    dmg.action_command.hugepages.value = hugepages
    dmg.action_command.reset.value = True
    dmg.action_command.force.value = True

    try:
        result = dmg.run()
    except CommandFailure as details:
        print("<dmg> command failed: {}".format(details))
        return None

    return result


def pool_create(path, scm_size, host_port=None, insecure=True, group=None,
                user=None, acl_file=None, nvme_size=None, ranks=None,
                nsvc=None, sys=None):
    # pylint: disable=too-many-arguments
    """Execute pool create command through dmg tool to servers provided.

    Args:
        path (str): Path to the directory of dmg binary.
        host_port (str, optional): Comma separated list of Host:Port where
            daos_server runs. e.g., wolf-31:10001,wolf-32:10001. Use 10001 for
            the default port number. This number is defined in
            daos_avocado_test.yaml
        scm_size (str): SCM size value passed into the command.
        insecure (bool, optional): Insecure mode. Defaults to True.
        group (str, otional): Group with privileges. Defaults to None.
        user (str, optional): User with privileges. Defaults to None.
        acl_file (str, optional): Access Control List file path for DAOS pool.
            Defaults to None.
        nvme_size (str, optional): NVMe size. Defaults to None.
        ranks (str, optional): Storage server unique identifiers (ranks) for
            DAOS pool
        nsvc (str, optional): Number of pool service replicas. Defaults to
            None, in which case 1 is used by the dmg binary in default.
        sys (str, optional): DAOS system that pool is to be a part of. Defaults
            to None, in which case daos_server is used by the dmg binary in
            default.

    Returns:
        CmdResult: Object that contains exit status, stdout, and other
            information.
    """
    # Create and setup the command
    dmg = DmgCommand(path)
    dmg.insecure.value = insecure
    dmg.hostlist.value = host_port
    dmg.request.value = "pool"
    dmg.action.value = "create"
    dmg.get_action_command()
    dmg.action_command.group.value = group
    dmg.action_command.user.value = user
    dmg.action_command.acl_file.value = acl_file
    dmg.action_command.scm_size.value = scm_size
    dmg.action_command.nvme_size.value = nvme_size
    dmg.action_command.ranks.value = ranks
    dmg.action_command.nsvc.value = nsvc
    dmg.action_command.sys.value = sys

    try:
        result = dmg.run()
    except CommandFailure as details:
        print("Pool create command failed: {}".format(details))
        return None

    return result


def pool_destroy(path, pool_uuid, host_port=None, insecure=True, force=True):
    """ Execute pool destroy command through dmg tool to servers provided.

    Args:
        path (str): Path to the directory of dmg binary.
        host_port (str, optional): Comma separated list of Host:Port where
            daos_server runs. e.g., wolf-31:10001,wolf-32:10001. Use 10001 for
            the default port number. This number is defined in
            daos_avocado_test.yaml
        pool_uuid (str): Pool UUID to destroy.
        insecure (bool, optional): Insecure mode. Defaults to True.
        force (bool, optional): Force removal of DAOS pool. Defaults to True.

    Returns:
        CmdResult: Object that contains exit status, stdout, and other
            information.
    """
    # Create and setup the command
    dmg = DmgCommand(path)
    dmg.insecure.value = insecure
    dmg.hostlist.value = host_port
    dmg.request.value = "pool"
    dmg.action.value = "destroy"
    dmg.get_action_command()
    dmg.action_command.pool.value = pool_uuid
    dmg.action_command.force.value = force

    try:
        result = dmg.run()
    except CommandFailure as details:
        print("Pool destroy command failed: {}".format(details))
        return None

    return result


def pool_query(path, host_port, pool_uuid, insecure=True):
    """ Execute pool query command through dmg tool to servers provided.

    Args:
        path (str): Path to the directory of dmg binary.
        host_port (list of str): List of Host:Port where daos_server runs.
            Use 10001 for the default port number. This number is defined in
            daos_avocado_test.yaml
        pool_uuid (str): Pool UUID to destroy.
        insecure (bool, optional): Insecure mode. Defaults to True.

    Returns:
        CmdResult: Object that contains exit status, stdout, and other
            information.
    """

    # Create and setup the command
    dmg = DmgCommand(path)
    dmg.insecure.value = insecure
    dmg.hostlist.value = host_port
    dmg.request.value = "pool"
    dmg.action.value = "query"
    dmg.get_action_command()
    dmg.action_command.pool.value = pool_uuid

    try:
        result = dmg.run()
    except CommandFailure as details:
        print("Pool query command failed: {}".format(details))
        return None

    return result


def get_pool_uuid_service_replicas_from_stdout(stdout_str):
    """Get Pool UUID and Service replicas from stdout.

    stdout_str is something like:
    Active connections: [wolf-3:10001]
    Creating DAOS pool with 100MB SCM and 0B NvMe storage (1.000 ratio)
    Pool-create command SUCCEEDED: UUID: 9cf5be2d-083d-4f6b-9f3e-38d771ee313f,
    Service replicas: 0

    This method makes it easy to create a test.

    Args:
        stdout_str (str): Output of pool create command.

    Returns:
        Tuple (str, str): Tuple that contains two items; Pool UUID and Service
            replicas if found. If not found, the tuple contains None.
    """
    # Find the following with regex. One or more of whitespace after "UUID:"
    # followed by one of more of number, alphabets, or -. Use parenthesis to
    # get the returned value.
    uuid = None
    svc = None
    match = re.search(r" UUID: (.+), Service replicas: (.+)", stdout_str)
    if match:
        uuid = match.group(1)
        svc = match.group(2)
    return uuid, svc


def get_pool_query_info(stdout_str):
        """Method to get the pool information from pool query command.

        Args:
            stdout_str (str): Stdout string.

        Returns:
            d_info (dict): dictionary with pool query information obtained.

        """
        pool_info = {}
        pool_info["ntarget"] = re.findall(
            r"Target\(VOS\) count:(.+)", stdout_str)
        s_mem, n_mem = re.findall(r"Total size: (.+)", stdout_str)
        pool_info["s_mem"] = s_mem
        pool_info["n_mem"] = n_mem

        # Parse mem info
        s_space, n_space = re.findall(
            r"Free: (.+), min:(.+), max:(.+), mean:(.+)", stdout_str)
        pool_info["s_free"] = s_space[0][0]
        pool_info["s_free_min"] = s_space[0][1]
        pool_info["s_free_max"] = s_space[0][2]
        pool_info["s_free_mean"] = s_space[0][3]

        pool_info["n_free"] = n_space[0][0]
        pool_info["n_free_min"] = n_space[0][1]
        pool_info["n_free_max"] = n_space[0][2]
        pool_info["n_free_mean"] = n_space[0][3]

        # Parse rebuild info
        r_info = re.findall(r"Rebuild (.+), (.+) objs, (.+) recs", stdout_str)
        pool_info["r_status"] = r_info[0][0]
        pool_info["r_objs"] = r_info[0][1]
        pool_info["r_recs"] = r_info[0][2]

        return pool_info<|MERGE_RESOLUTION|>--- conflicted
+++ resolved
@@ -110,7 +110,6 @@
             self.pool = FormattedParameter("--pool {}")
             self.force = FormattedParameter("-f", False)
 
-<<<<<<< HEAD
     class DmgQuerySubCommand(CommandWithParameters):
         """Defines an object representing a query sub dmg command."""
 
@@ -120,8 +119,6 @@
                 "/run/dmg/query/*", "query")
             self.pool = FormattedParameter("--pool {}")
 
-=======
->>>>>>> 9c5d183a
 
 def storage_scan(path, hosts, insecure=True):
     """ Execute scan command through dmg tool to servers provided.
