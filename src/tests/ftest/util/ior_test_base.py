#!/usr/bin/python
"""
  (C) Copyright 2018-2019 Intel Corporation.

  Licensed under the Apache License, Version 2.0 (the "License");
  you may not use this file except in compliance with the License.
  You may obtain a copy of the License at

     http://www.apache.org/licenses/LICENSE-2.0

  Unless required by applicable law or agreed to in writing, software
  distributed under the License is distributed on an "AS IS" BASIS,
  WITHOUT WARRANTIES OR CONDITIONS OF ANY KIND, either express or implied.
  See the License for the specific language governing permissions and
  limitations under the License.

  GOVERNMENT LICENSE RIGHTS-OPEN SOURCE SOFTWARE
  The Government's rights to use, modify, reproduce, release, perform, display,
  or disclose this software are subject to the terms of the Apache License as
  provided in Contract No. B609815.
  Any reproduction of computer software, computer software documentation, or
  portions thereof marked with this legend must also reproduce the markings.
"""
import os

from apricot import TestWithServers
from ior_utils import IorCommand
from command_utils import Mpirun, CommandFailure
from mpio_utils import MpioUtils
from test_utils import TestPool


class IorTestBase(TestWithServers):
    """Base IOR test class.

    :avocado: recursive
    """

    def __init__(self, *args, **kwargs):
        """Initialize a IorTestBase object."""
        super(IorTestBase, self).__init__(*args, **kwargs)
        self.ior_cmd = None
        self.processes = None
        self.hostfile_clients_slots = None

    def setUp(self):
        """Set up each test case."""
        # obtain separate logs
        self.update_log_file_names()
        # Start the servers and agents
        super(IorTestBase, self).setUp()

        # Get the parameters for IOR
        self.ior_cmd = IorCommand()
        self.ior_cmd.get_params(self)
        self.processes = self.params.get("np", '/run/ior/client_processes/*')

    def tearDown(self):
        """Tear down each test case."""
        if isinstance(self.pool, TestPool):
            self.pool = self.pool.pool
        try:
            # pylint: disable=no-member
            if self.pool is not None and self.pool.attached:
                self.pool.destroy(1)
        finally:
            # Stop the servers and agents
            super(IorTestBase, self).tearDown()

    def create_pool(self):
        """Create a TestPool object to use with ior."""
        # Get the pool params
        self.pool = TestPool(self.context, self.log)
        self.pool.get_params(self)

        # Create a pool
        self.pool.create()

    def run_ior_with_pool(self):
        """Execute ior with optional overrides for ior flags and object_class.

        If specified the ior flags and ior daos object class parameters will
        override the values read from the yaml file.

        Args:
            ior_flags (str, optional): ior flags. Defaults to None.
            object_class (str, optional): daos object class. Defaults to None.
        """
        # Create a pool if one does not already exist
        if self.pool is None:
            self.create_pool()

        # Update IOR params with the pool
        self.ior_cmd.set_daos_params(self.server_group, self.pool.pool)

        # Run IOR
        self.run_ior(self.get_job_manager_command(), self.processes)

    def get_job_manager_command(self):
        """Get the MPI job manager command for IOR.

        Returns:
            str: the path for the mpi job manager command

        """
        # Initialize MpioUtils if IOR is running in MPIIO or DAOS mode
        if self.ior_cmd.api.value in ["MPIIO", "DAOS"]:
            mpio_util = MpioUtils()
            if mpio_util.mpich_installed(self.hostlist_clients) is False:
                self.fail("Exiting Test: Mpich not installed")
        else:
            self.fail("Unsupported IOR API")

        mpirun_path = os.path.join(mpio_util.mpichinstall, "bin")
        return Mpirun(self.ior_cmd, mpirun_path)

    def run_ior(self, manager, processes=None):
        """Run the IOR command.

        Args:
            manager (str): mpi job manager command
            processes (int): number of host processes
        """
<<<<<<< HEAD
        if self.processes and processes is None:
            processes = self.processes
=======
        env = self.ior_cmd.get_default_env(
            str(manager), self.tmp, self.client_log)
        manager.setup_command(env, self.hostfile_clients, processes)
>>>>>>> be84c860
        try:
            manager.run()
        except CommandFailure as error:
            self.log.error("IOR Failed: %s", str(error))
            self.fail("Test was expected to pass but it failed.\n")

    def verify_pool_size(self, original_pool_info, processes):
        """Validate the pool size.

        Args:
            original_pool_info (PoolInfo): Pool info prior to IOR
            processes (int): number of processes
        """
        if isinstance(self.pool, TestPool):
            self.pool = self.pool.pool

        # Get the current pool size for comparison
        # pylint: disable=no-member
        current_pool_info = self.pool.pool_query()

        # If Transfer size is < 4K, Pool size will verified against NVMe, else
        # it will be checked against SCM
        if self.ior_cmd.transfer_size.value >= 4096:
            self.log.info(
                "Size is > 4K,Size verification will be done with NVMe size")
            storage_index = 1
        else:
            self.log.info(
                "Size is < 4K,Size verification will be done with SCM size")
            storage_index = 0
        actual_pool_size = \
            original_pool_info.pi_space.ps_space.s_free[storage_index] - \
            current_pool_info.pi_space.ps_space.s_free[storage_index]
        expected_pool_size = self.ior_cmd.get_aggregate_total(processes)

        if actual_pool_size < expected_pool_size:
            self.fail(
                "Pool Free Size did not match: actual={}, expected={}".format(
                    actual_pool_size, expected_pool_size))<|MERGE_RESOLUTION|>--- conflicted
+++ resolved
@@ -121,14 +121,13 @@
             manager (str): mpi job manager command
             processes (int): number of host processes
         """
-<<<<<<< HEAD
         if self.processes and processes is None:
             processes = self.processes
-=======
+
         env = self.ior_cmd.get_default_env(
             str(manager), self.tmp, self.client_log)
         manager.setup_command(env, self.hostfile_clients, processes)
->>>>>>> be84c860
+
         try:
             manager.run()
         except CommandFailure as error:
