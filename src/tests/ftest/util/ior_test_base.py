#!/usr/bin/python
"""
  (C) Copyright 2018-2020 Intel Corporation.

  Licensed under the Apache License, Version 2.0 (the "License");
  you may not use this file except in compliance with the License.
  You may obtain a copy of the License at

     http://www.apache.org/licenses/LICENSE-2.0

  Unless required by applicable law or agreed to in writing, software
  distributed under the License is distributed on an "AS IS" BASIS,
  WITHOUT WARRANTIES OR CONDITIONS OF ANY KIND, either express or implied.
  See the License for the specific language governing permissions and
  limitations under the License.

  GOVERNMENT LICENSE RIGHTS-OPEN SOURCE SOFTWARE
  The Government's rights to use, modify, reproduce, release, perform, display,
  or disclose this software are subject to the terms of the Apache License as
  provided in Contract No. B609815.
  Any reproduction of computer software, computer software documentation, or
  portions thereof marked with this legend must also reproduce the markings.
"""
import os
import threading
import time

from ClusterShell.NodeSet import NodeSet

from apricot import TestWithServers
from ior_utils import IorCommand
from command_utils import CommandFailure
from job_manager_utils import Mpich
from mpio_utils import MpioUtils
<<<<<<< HEAD
=======
from test_utils_pool import TestPool
from test_utils_container import TestContainer

>>>>>>> 5f4b3561
from dfuse_utils import Dfuse
from daos_utils import create_container
from general_utils import get_test_file


class IorTestBase(TestWithServers):
    """Base IOR test class.

    :avocado: recursive
    """

    def __init__(self, *args, **kwargs):
        """Initialize a IorTestBase object."""
        super(IorTestBase, self).__init__(*args, **kwargs)
        self.ior_cmd = None
        self.processes = None
        self.dfuse = None
<<<<<<< HEAD
=======
        self.container = None
        self.co_prop = None
>>>>>>> 5f4b3561
        self.lock = None

    def setUp(self):
        """Set up each test case."""
        # obtain separate logs
        self.update_log_file_names()
        # Start the servers and agents
        super(IorTestBase, self).setUp()

        # Get the parameters for IOR
        self.ior_cmd = IorCommand()
        self.ior_cmd.get_params(self)
        self.processes = self.params.get("np", '/run/ior/client_processes/*')
        self.co_prop = self.params.get("container_properties",
                                       "/run/container/*")
        # Until DAOS-3320 is resolved run IOR for POSIX
        # with single client node
        if self.ior_cmd.api.value == "POSIX":
            self.hostlist_clients = [self.hostlist_clients[0]]

        # lock is needed for run_multiple_ior method.
        self.lock = threading.Lock()

    def tearDown(self):
        """Tear down each test case."""
        try:
            self.dfuse = None
        finally:
            # Stop the servers and agents
            super(IorTestBase, self).tearDown()

    def create_cont(self):
        """Create a TestContainer object to be used to create container."""
        # Enable container using TestContainer object,
        # Get Container params
<<<<<<< HEAD
        # self.container = TestContainer(self.pool)
        # self.container.get_params(self)

        # create container
        # self.container.create()

        # Create a POSIX-type container
        result = create_container(
            self.bin,
            self.ior_cmd.daos_pool.value,
            self.ior_cmd.daos_svcl.value,
            "POSIX",
            self.server_managers[0].get_interface_envs())

        if result is None:
            self.fail("Container create failed")

        cont_uuid = result.stdout.split()[3]
        self.log.debug("daos cont create stdout:\n  %s", result.stdout)
        self.log.debug("daos cont create stdot_text:\n  %s", result.stdout_text)
        self.log.info("Container created with UUID %s", cont_uuid)

        return cont_uuid
=======
        self.container = TestContainer(self.pool)
        self.container.get_params(self)
        # create container
        self.container.create(con_in=self.co_prop)
>>>>>>> 5f4b3561

    def start_dfuse(self):
        """Create a DfuseCommand object to start dfuse."""
        # Get Dfuse params
        self.dfuse = Dfuse(
            self.hostlist_clients, self.tmp,
            self.server_managers[0].get_interface_envs())
        self.dfuse.get_params(self)

        # update dfuse params
        self.dfuse.set_dfuse_params(self.pool)
        self.dfuse.set_dfuse_cont_param(self.container)

        try:
            # start dfuse
            self.dfuse.run()
        except CommandFailure as error:
            self.log.error("Dfuse command %s failed on hosts %s",
                           str(self.dfuse),
                           str(NodeSet.fromlist(self.dfuse.hosts)),
                           exc_info=error)
            self.fail("Test was expected to pass but it failed.\n")

    def run_ior_with_pool(self, intercept=None, test_file_suffix="",
                          slots=None):
        """Execute ior with optional overrides for ior flags and object_class.

        If specified the ior flags and ior daos object class parameters will
        override the values read from the yaml file.

        Args:
            intercept (str): path to the interception library. Shall be used
                             only for POSIX through DFUSE.
            test_file_suffix (str, optional): Defaults to "".
            slots (int, optional): slots per host to specify in the hostfile.
                Defaults to None
        """
        self.update_ior_cmd_with_pool()
        # start dfuse if api is POSIX
        if self.ior_cmd.api.value == "POSIX":
            # Connect to the pool, create container and then start dfuse
            # Uncomment below two lines once DAOS-3355 is resolved
            if self.ior_cmd.transfer_size.value == "256B":
                return "Skipping the case for transfer_size=256B"
            self.start_dfuse()
            testfile = os.path.join(self.dfuse.mount_dir.value,
                                    "testfile{}".format(test_file_suffix))

            self.ior_cmd.test_file.update(testfile)

        out = self.run_ior(
            self.get_job_manager_command(), self.processes, intercept, slots)

        return out

    def update_ior_cmd_with_pool(self):
        """Update ior_cmd with pool."""
        # Create a pool if one does not already exist
        if self.pool is None:
<<<<<<< HEAD
            self.add_pool(connect=False)
        # Update IOR params with the pool
        self.ior_cmd.set_daos_params(self.server_group, self.pool)
=======
            self.create_pool()
        # Always create a container
        # Don't pass uuid and pool handle to IOR.
        # It will not enable checksum feature
        self.pool.connect()
        self.create_cont()
         # Update IOR params with the pool and container params
        self.ior_cmd.set_daos_params(self.server_group, self.pool,
                                     self.container.uuid)
>>>>>>> 5f4b3561

    def get_job_manager_command(self):
        """Get the MPI job manager command for IOR.

        Returns:
            str: the path for the mpi job manager command

        """
        # Initialize MpioUtils if IOR is running in MPIIO or DAOS mode
        if self.ior_cmd.api.value in ["MPIIO", "DAOS", "POSIX"]:
            mpio_util = MpioUtils()
            if mpio_util.mpich_installed(self.hostlist_clients) is False:
                self.fail("Exiting Test: Mpich not installed")
        else:
            self.fail("Unsupported IOR API")

        return Mpich(self.ior_cmd)

    def run_ior(self, manager, processes, intercept=None, slots=None):
        """Run the IOR command.

        Args:
            manager (str): mpi job manager command
            processes (int): number of host processes
            intercept (str): path to interception library.
            slots (int, optional): slots per host to specify in the hostfile.
                Defaults to None
        """
        env = self.ior_cmd.get_default_env(
            str(manager), self.tmp, get_test_file(self.client_log))
        if intercept:
            env["LD_PRELOAD"] = intercept

        manager.assign_hosts(self.hostlist_clients, self.workdir, slots)
        manager.assign_processes(processes)
        manager.assign_environment(env)
        try:
            out = manager.run()
            return out
        except CommandFailure as error:
            self.log.error("IOR Failed: %s", str(error))
            self.fail("Test was expected to pass but it failed.\n")

    def run_multiple_ior_with_pool(self, results, intercept=None):
        """Execute ior with optional overrides for ior flags and object_class.

        If specified the ior flags and ior daos object class parameters will
        override the values read from the yaml file.

        Args:
            intercept (str): path to the interception library. Shall be used
                             only for POSIX through DFUSE.
            ior_flags (str, optional): ior flags. Defaults to None.
            object_class (str, optional): daos object class. Defaults to None.
        """
        self.update_ior_cmd_with_pool()

        # start dfuse for POSIX api. This is specific to interception
        # library test requirements.
        self.start_dfuse()

        # Create two jobs and run in parallel.
        # Job1 will have 3 client set up to use dfuse + interception
        # library
        # Job2 will have 1 client set up to use only dfuse.
        job1 = self.get_new_job(self.hostlist_clients[:-1], 1,
                                results, intercept)
        job2 = self.get_new_job([self.hostlist_clients[-1]], 2,
                                results, None)

        job1.start()
        # Since same ior_cmd is used to trigger the MPIRUN
        # with different parameters, pausing for 2 seconds to
        # avoid data collisions.
        time.sleep(2)
        job2.start()
        job1.join()
        job2.join()

    def get_new_job(self, clients, job_num, results, intercept=None):
        """Create a new thread for ior run.

        Args:
            clients (lst): Number of clients the ior would run against.
            job_num (int): Assigned job number
            results (dict): A dictionary object to store the ior metrics
            intercept (path): Path to interception library
        """
        job = threading.Thread(target=self.run_multiple_ior, args=[
            clients, self.workdir, self.hostfile_clients_slots, len(clients),
            results, job_num, intercept])
        return job

    def run_multiple_ior(self, hosts, path, slots, num_clients,
                         results, job_num, intercept=None):
        # pylint: disable=too-many-arguments
        """Run the IOR command.

        Args:
            hosts (list): list of hosts on which to run ior
            path (str): path for the hostfile
            slots (int): slots for the hostfile
            num_clients (int): number of host processes
            results (dict): A dictionary object to store the ior metrics
            job_num (int): Assigned job number
            intercept (str, optional): path to interception library. Defaults to
                None.
        """
        self.lock.acquire(True)
        tsize = self.ior_cmd.transfer_size.value
        testfile = os.path.join(self.dfuse.mount_dir.value,
                                "testfile{}{}".format(tsize, job_num))
        if intercept:
            testfile += "intercept"
        self.ior_cmd.test_file.update(testfile)
        manager = self.get_job_manager_command()
        procs = (self.processes // len(self.hostlist_clients)) * num_clients
        env = self.ior_cmd.get_default_env(
            str(manager), self.tmp, get_test_file(self.client_log))
        if intercept:
            env["LD_PRELOAD"] = intercept
        manager.assign_hosts(hosts, path, slots)
        manager.assign_processes(procs)
        manager.assign_environment(env)
        self.lock.release()
        try:
            out = manager.run()
            self.lock.acquire(True)
            results[job_num] = IorCommand.get_ior_metrics(out)
            self.lock.release()
        except CommandFailure as error:
            self.log.error("IOR Failed: %s", str(error))
            self.fail("Test was expected to pass but it failed.\n")

    def verify_pool_size(self, original_pool_info, processes):
        """Validate the pool size.

        Args:
            original_pool_info (PoolInfo): Pool info prior to IOR
            processes (int): number of processes
        """
        # Get the current pool size for comparison
        current_pool_info = self.pool.pool.pool_query()

        # If Transfer size is < 4K, Pool size will verified against NVMe, else
        # it will be checked against SCM
        if self.ior_cmd.transfer_size.value >= 4096:
            self.log.info(
                "Size is > 4K,Size verification will be done with NVMe size")
            storage_index = 1
        else:
            self.log.info(
                "Size is < 4K,Size verification will be done with SCM size")
            storage_index = 0
        actual_pool_size = \
            original_pool_info.pi_space.ps_space.s_free[storage_index] - \
            current_pool_info.pi_space.ps_space.s_free[storage_index]
        expected_pool_size = self.ior_cmd.get_aggregate_total(processes)

        if actual_pool_size < expected_pool_size:
            self.fail(
                "Pool Free Size did not match: actual={}, expected={}".format(
                    actual_pool_size, expected_pool_size))<|MERGE_RESOLUTION|>--- conflicted
+++ resolved
@@ -32,14 +32,7 @@
 from command_utils import CommandFailure
 from job_manager_utils import Mpich
 from mpio_utils import MpioUtils
-<<<<<<< HEAD
-=======
-from test_utils_pool import TestPool
-from test_utils_container import TestContainer
-
->>>>>>> 5f4b3561
 from dfuse_utils import Dfuse
-from daos_utils import create_container
 from general_utils import get_test_file
 
 
@@ -55,11 +48,7 @@
         self.ior_cmd = None
         self.processes = None
         self.dfuse = None
-<<<<<<< HEAD
-=======
-        self.container = None
         self.co_prop = None
->>>>>>> 5f4b3561
         self.lock = None
 
     def setUp(self):
@@ -95,36 +84,10 @@
         """Create a TestContainer object to be used to create container."""
         # Enable container using TestContainer object,
         # Get Container params
-<<<<<<< HEAD
-        # self.container = TestContainer(self.pool)
-        # self.container.get_params(self)
-
-        # create container
-        # self.container.create()
-
-        # Create a POSIX-type container
-        result = create_container(
-            self.bin,
-            self.ior_cmd.daos_pool.value,
-            self.ior_cmd.daos_svcl.value,
-            "POSIX",
-            self.server_managers[0].get_interface_envs())
-
-        if result is None:
-            self.fail("Container create failed")
-
-        cont_uuid = result.stdout.split()[3]
-        self.log.debug("daos cont create stdout:\n  %s", result.stdout)
-        self.log.debug("daos cont create stdot_text:\n  %s", result.stdout_text)
-        self.log.info("Container created with UUID %s", cont_uuid)
-
-        return cont_uuid
-=======
-        self.container = TestContainer(self.pool)
-        self.container.get_params(self)
+        self.add_container(self.pool, create=False)
+
         # create container
         self.container.create(con_in=self.co_prop)
->>>>>>> 5f4b3561
 
     def start_dfuse(self):
         """Create a DfuseCommand object to start dfuse."""
@@ -184,21 +147,17 @@
         """Update ior_cmd with pool."""
         # Create a pool if one does not already exist
         if self.pool is None:
-<<<<<<< HEAD
             self.add_pool(connect=False)
-        # Update IOR params with the pool
-        self.ior_cmd.set_daos_params(self.server_group, self.pool)
-=======
-            self.create_pool()
+
         # Always create a container
         # Don't pass uuid and pool handle to IOR.
         # It will not enable checksum feature
         self.pool.connect()
         self.create_cont()
-         # Update IOR params with the pool and container params
+
+        # Update IOR params with the pool and container params
         self.ior_cmd.set_daos_params(self.server_group, self.pool,
                                      self.container.uuid)
->>>>>>> 5f4b3561
 
     def get_job_manager_command(self):
         """Get the MPI job manager command for IOR.
