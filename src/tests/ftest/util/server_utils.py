--- conflicted
+++ resolved
@@ -156,6 +156,27 @@
 
         return yaml_data
 
+    def set_value(self, name, value):
+        """Set the value for a specified attribute name.
+
+        Args:
+            name (str): name of the attribute for which to set the value
+            value (object): the value to set
+
+        Returns:
+            bool: if the attribute name was found and the value was set
+
+        """
+        status = super(DaosServerYamlParameters, self).set_value(name, value)
+
+        # Set the value for each per-server configuration attribute name
+        if not status:
+            for server_params in self.server_params:
+                if server_params.set_value(name, value):
+                    status = True
+
+        return status
+
     def get_value(self, name):
         """Get the value of the specified attribute name.
 
@@ -175,7 +196,6 @@
             value = self.server_params[index].get_value(name)
             index += 1
 
-<<<<<<< HEAD
         return value
 
     @property
@@ -238,26 +258,6 @@
 
     def get_interface_envs(self, index=0):
         """Get the environment variable names and values for the interfaces.
-=======
-        def __init__(self):
-            """Create a start subcommand object."""
-            super(DaosServer.ServerStartSubCommand, self).__init__(
-                "/run/daos_server/start/*", "start")
-            self.port = FormattedParameter("-p {}")
-            self.storage = FormattedParameter("-s {}")
-            self.modules = FormattedParameter("-m {}")
-            self.targets = FormattedParameter("-t {}")
-            self.xshelpernr = FormattedParameter("-x {}")
-            self.firstcore = FormattedParameter("-f {}")
-            self.group = FormattedParameter("-g {}")
-            self.sock_dir = FormattedParameter("-d {}")
-            self.insecure = FormattedParameter("-i", True)
-            self.recreate = FormattedParameter("--recreate-superblocks", False)
-
-
-class DaosServerConfig(ObjectWithParameters):
-    """Defines the daos_server configuration yaml parameters."""
->>>>>>> f93450a4
 
         Args:
             index (int, optional): server index from which to obtain the
@@ -441,9 +441,9 @@
     """Defines an object representing the daos_server command."""
 
     NORMAL_PATTERN = "DAOS I/O server.*started"
-    FORMAT_PATTERN = "SCM format required"
-
-    def __init__(self, path="", yaml_cfg=None, timeout=120):
+    FORMAT_PATTERN = "(SCM format required)(?!;)"
+
+    def __init__(self, path="", yaml_cfg=None, timeout=300):
         """Create a daos_server command object.
 
         Args:
@@ -507,7 +507,6 @@
             test (Test): avocado Test object
         """
         super(DaosServerCommand, self).get_params(test)
-        self.update_pattern()
 
         # Run daos_server with test variant specific log file names if specified
         self.yaml.update_log_files(
@@ -516,26 +515,19 @@
             getattr(test, "server_log")
         )
 
-    def update_pattern(self, override=None):
+    def update_pattern(self, mode, host_qty):
         """Update the pattern used to determine if the daos_server started.
 
         Args:
-            override (str, optional): operation mode used to override the mode
-                determined from the yaml parameter values. Defaults to None -
-                no override.
-        """
-        # Determine the mode from either the override (if specified) or the yaml
-        # parameter values (if no override specified)
-        mode = "normal"
-        if isinstance(override, str):
-            mode = override.lower()
-        elif self.using_nvme or self.using_dcpm:
-            mode = "format"
-
+            mode (str): operation mode for the 'daos_server start' command
+            host_qty (int): number of hosts issuing 'daos_server start'
+        """
         if mode == "format":
             self.pattern = self.FORMAT_PATTERN
+            self.pattern_count = host_qty
         else:
             self.pattern = self.NORMAL_PATTERN
+            self.pattern_count = host_qty * len(self.yaml.server_params)
 
     @property
     def using_nvme(self):
@@ -562,19 +554,6 @@
         if isinstance(self.yaml, YamlParameters):
             value = self.yaml.using_dcpm
         return value
-
-    @property
-    def mode(self):
-        """Get the current operation mode.
-
-        Returns:
-            str: current mode
-
-        """
-        mode = "normal"
-        if self.using_dcpm or self.using_nvme:
-            mode = "format"
-        return mode
 
     def get_interface_envs(self, index=0):
         """Get the environment variable names and values for the interfaces.
@@ -737,35 +716,6 @@
         # to access the doas_servers when they are started
         self.dmg = DmgCommand(self.manager.job.command_path)
 
-    def _set_hosts(self, hosts, path, slots):
-        """Set the hosts used to execute the daos command.
-
-        Update the number of daos_io_servers to expect in the process output.
-
-<<<<<<< HEAD
-        Args:
-            hosts (list): list of hosts on which to run the command
-            path (str): path in which to create the hostfile
-            slots (int): number of slots per host to specify in the hostfile
-        """
-        super(DaosServerManager, self)._set_hosts(hosts, path, slots)
-=======
-        # Parameters that user can specify in the test yaml to modify behavior.
-        self.debug = BasicParameter(None, True)       # ServerCommand param
-        self.insecure = BasicParameter(None, True)    # ServerCommand param
-        self.recreate = BasicParameter(None, False)    # ServerCommand param
-        self.sudo = BasicParameter(None, False)       # ServerCommand param
-        self.srv_timeout = BasicParameter(None, timeout)   # ServerCommand param
-        self.report_uri = BasicParameter(None)             # Orterun param
-        self.enable_recovery = BasicParameter(None, True)  # Orterun param
-        self.export = BasicParameter(None)                 # Orterun param
->>>>>>> f93450a4
-
-        # Update the expected number of messages to reflect the number of
-        # daos_io_server processes that will be started by the command
-        self.manager.job.pattern_count = \
-            len(self._hosts) * len(self.manager.job.yaml.server_params)
-
     def get_interface_envs(self, index=0):
         """Get the environment variable names and values for the interfaces.
 
@@ -781,38 +731,38 @@
         """
         return self.manager.job.get_interface_envs(index)
 
-    def _get_port_list(self, hosts):
-        """Get a list of hosts and port numbers.
-
-        Args:
-            hosts (list): a list of hosts to join with the port number
-
-        Returns:
-            list: a list of '<host>:<port>' entries for each host
-
-        """
-        port = self.get_config_value("port")
-        return [":".join([host, str(port)]) for host in hosts]
-
-    def get_host_port_list(self):
-        """Get a list of hosts and port numbers.
-
-        Returns:
-            list: a list of '<host>:<port>' entries for each host
-
-        """
-        return self._get_port_list(self._hosts)
-
-    def get_access_port_list(self):
-        """Get a list of access point hosts and port numbers.
-
-        Returns:
-            list: a list of '<host>:<port>' entries for each access point host
-
-        """
-        # For now only include the first host in the access point list
-        hosts = self.manager.job.yaml.other_params.access_points.hosts[:1]
-        return self._get_port_list(hosts)
+    # def _get_port_list(self, hosts):
+    #     """Get a list of hosts and port numbers.
+
+    #     Args:
+    #         hosts (list): a list of hosts to join with the port number
+
+    #     Returns:
+    #         list: a list of '<host>:<port>' entries for each host
+
+    #     """
+    #     port = self.get_config_value("port")
+    #     return [":".join([host, str(port)]) for host in hosts]
+
+    # def get_host_port_list(self):
+    #     """Get a list of hosts and port numbers.
+
+    #     Returns:
+    #         list: a list of '<host>:<port>' entries for each host
+
+    #     """
+    #     return self._get_port_list(self._hosts)
+
+    # def get_access_port_list(self):
+    #     """Get a list of access point hosts and port numbers.
+
+    #     Returns:
+    #         list: a list of '<host>:<port>' entries for each access point host
+
+    #     """
+    #     # For now only include the first host in the access point list
+    #     hosts = self.manager.job.yaml.other_params.access_points.hosts[:1]
+    #     return self._get_port_list(hosts)
 
     def prepare(self):
         """Prepare the host to run the server."""
@@ -847,8 +797,7 @@
         self.manager.job.create_yaml_file()
 
         # Update dmg command params to reflect access to all of the servers
-        self.dmg.hostlist.update(
-            ",".join(self.get_host_port_list()), "dmg.hostlist")
+        self.dmg.hostlist.update(",".join(self._hosts), "dmg.hostlist")
         self.dmg.insecure.update(
             self.get_config_value("allow_insecure"), "dmg.insecure")
 
@@ -859,7 +808,7 @@
         self.log.info(
             "--- STARTING SERVERS ON %s ---",
             ", ".join([host.upper() for host in self._hosts]))
-        self.manager.job.update_pattern("format")
+        self.manager.job.update_pattern("format", len(self._hosts))
         try:
             self.manager.run()
         except CommandFailure as error:
@@ -872,14 +821,14 @@
         self.dmg.storage_format()
 
         # Wait for all the doas_io_servers to start
-        self.manager.job.update_pattern("normal")
+        self.manager.job.update_pattern("normal", len(self._hosts))
         if not self.manager.job.check_subprocess_status(self.manager.process):
             self.kill()
             raise ServerFailed("Failed to start servers after format")
 
         # Update the dmg command host list to work with pool create/destroy
         self.dmg.hostlist.update(
-            ",".join(self.get_access_port_list()), "dmg.hostlist")
+            ",".join(self.get_config_value("access_points")), "dmg.hostlist")
 
         return True
 
@@ -945,7 +894,7 @@
                         if cmd not in clean_cmds:
                             clean_cmds.append(cmd)
 
-        pcmd(self._hosts, "; ".join(clean_cmds), True)
+        pcmd(self._hosts, "; ".join(clean_cmds), verbose)
 
     def prepare_storage(self, user):
         """Prepare the server storage.
@@ -954,7 +903,7 @@
             user (str): username
 
         Raises:
-            ServerFailed: if there was an error preparing the storage.
+            ServerFailed: if there was an error preparing the storage
 
         """
         cmd = DaosServerCommand(self.manager.job.command_path)
@@ -984,7 +933,12 @@
             raise ServerFailed("Error preparing {} storage".format(dev_type))
 
     def reset_storage(self):
-        """Reset the server storage."""
+        """Reset the server storage.
+
+        Raises:
+            ServerFailed: if there was an error resetting the storage
+
+        """
         cmd = DaosServerCommand(self.manager.job.command_path)
         cmd.sudo = False
         cmd.debug.value = False
