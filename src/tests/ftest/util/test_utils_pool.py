--- conflicted
+++ resolved
@@ -34,10 +34,6 @@
                         daos_cref)
 from general_utils import check_pool_files, DaosTestError
 from env_modules import load_mpi
-<<<<<<< HEAD
-=======
-
->>>>>>> e9d818a6
 from dmg_utils import get_pool_uuid_service_replicas_from_stdout
 
 
@@ -49,11 +45,7 @@
     USE_API = "API"
     USE_DMG = "dmg"
 
-<<<<<<< HEAD
     def __init__(self, context, log=None, cb_handler=None, dmg=None):
-=======
-    def __init__(self, context, log=None, cb_handler=None, dmg_command=None):
->>>>>>> e9d818a6
         # pylint: disable=unused-argument
         """Initialize a TestPool object.
 
@@ -64,17 +56,9 @@
             log (logging): logging object used to report the pool status
             cb_handler (CallbackHandler, optional): callback object to use with
                 the API methods. Defaults to None.
-<<<<<<< HEAD
             dmg (DaosCommand, optional): DaosCommand object, already configured
                 to comunicate with the daos servers, used to create and destroy
                 pools if so configured (see control_method). Defaults to None.
-=======
-            dmg_command (DmgCommand): DmgCommand used to call dmg command. If
-                control_method is set to dmg, this value needs to be set. It
-                can be obtained by calling self.get_dmg_command() from a test.
-                It'll return the object with -l <Access Point host:port> and
-                --insecure.
->>>>>>> e9d818a6
         """
         super(TestPool, self).__init__("/run/pool/*", cb_handler)
         self.context = context
@@ -97,11 +81,7 @@
         self.info = None
         self.svc_ranks = None
         self.connected = False
-<<<<<<< HEAD
         self.dmg = dmg
-=======
-        self.dmg = dmg_command
->>>>>>> e9d818a6
 
     @fail_on(CommandFailure)
     @fail_on(DaosApiError)
@@ -151,7 +131,6 @@
             # Create a pool with the API method
             kwargs["mode"] = self.mode.value
             self._call_method(self.pool.create, kwargs)
-<<<<<<< HEAD
 
         elif self.dmg:
             # Create a pool with the dmg command
@@ -163,60 +142,6 @@
             # Populte the empty DaosPool object with the properties of the pool
             # created with dmg pool create.
             if self.name.value:
-=======
-        else:
-            if self.dmg is None:
-                raise DaosTestError(
-                    "self.dmg is None. dmg_command needs to be set through "
-                    "the constructor of TestPool to create pool with dmg.")
-            self.dmg.request.value = "pool"
-            # Currently, there is one test that creates the pool over the
-            # subset of the server hosts; pool/evict_test. To do so, the test
-            # needs to set the rank(s) to target_list.value starting from 0.
-            # e.g., if you're using 4 server hosts; wolf-1, wolf-2, wolf-3, and
-            # wolf-4, and want to create a pool over the first two hosts;
-            # wolf-1 and 2, then set the list [0, 1] to target_list.value.
-            # We'll convert it to the comma separated string and set it to dmg.
-            # For instance, [0, 1] will result in dmg pool create -r 0,1. If
-            # you don't set target_list.value, -r won't be used, in which case
-            # the pool is created over all the server hosts.
-            if self.target_list.value is None:
-                ranks_comma_separated = None
-            else:
-                ranks_comma_separated = ""
-                for i in range(len(self.target_list.value)):
-                    ranks_comma_separated += str(self.target_list.value[i])
-                    # If this element is not the last one, append comma
-                    if i < len(self.target_list.value) - 1:
-                        ranks_comma_separated += ","
-            # Call the dmg pool create command
-            self.dmg.action.value = "create"
-            self.dmg.get_action_command()
-            # uid/gid used in API correspond to --user and --group in dmg.
-            # group, or self.name.value, used in API is called server group and
-            # it's different from the group name passed in to --group. Server
-            # group isn't used in dmg. We don't pass it into the command, but
-            # we'll still use it to set self.pool.group
-            self.dmg.action_command.group.value = self.groupname.value
-            self.dmg.action_command.user.value = self.username.value
-            self.dmg.action_command.scm_size.value = self.scm_size.value
-            self.dmg.action_command.ranks.value = ranks_comma_separated
-            self.dmg.action_command.nsvc.value = self.svcn.value
-            create_result = self.dmg.run()
-            self.log.info("Result stdout = %s", create_result.stdout)
-            self.log.info("Result exit status = %s", create_result.exit_status)
-            # Get UUID and service replica from the output
-            uuid_svc = get_pool_uuid_service_replicas_from_stdout(
-                create_result.stdout)
-            new_uuid = uuid_svc[0]
-            service_replica = uuid_svc[1]
-
-            # 3. Create DaosPool object. The process is similar to the one in
-            # DaosPool.create, but there are some modifications
-            if self.name.value is None:
-                self.pool.group = None
-            else:
->>>>>>> e9d818a6
                 self.pool.group = ctypes.create_string_buffer(self.name.value)
 
             # Convert the string of service replicas from the dmg command output
@@ -232,7 +157,6 @@
             self.pool.set_uuid_str(uuid)
             self.pool.attached = 1
 
-<<<<<<< HEAD
         elif self.control_method.value == self.USE_DMG:
             self.log.error("Error: Undefined dmg command")
 
@@ -242,15 +166,10 @@
                 self.control_method.value)
 
         # Set the TestPool attributes for the created pool
-=======
         self.svc_ranks = [
             int(self.pool.svc.rl_ranks[index])
             for index in range(self.pool.svc.rl_nr)]
->>>>>>> e9d818a6
         self.uuid = self.pool.get_uuid_str()
-        self.svc_ranks = [
-            int(self.pool.svc.rl_ranks[index])
-            for index in range(self.pool.svc.rl_nr)]
 
     @fail_on(DaosApiError)
     def connect(self, permission=2):
