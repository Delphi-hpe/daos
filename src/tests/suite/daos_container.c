/**
 * (C) Copyright 2016-2020 Intel Corporation.
 *
 * Licensed under the Apache License, Version 2.0 (the "License");
 * you may not use this file except in compliance with the License.
 * You may obtain a copy of the License at
 *
 *    http://www.apache.org/licenses/LICENSE-2.0
 *
 * Unless required by applicable law or agreed to in writing, software
 * distributed under the License is distributed on an "AS IS" BASIS,
 * WITHOUT WARRANTIES OR CONDITIONS OF ANY KIND, either express or implied.
 * See the License for the specific language governing permissions and
 * limitations under the License.
 *
 * GOVERNMENT LICENSE RIGHTS-OPEN SOURCE SOFTWARE
 * The Government's rights to use, modify, reproduce, release, perform, display,
 * or disclose this software are subject to the terms of the Apache License as
 * provided in Contract No. B609815.
 * Any reproduction of computer software, computer software documentation, or
 * portions thereof marked with this legend must also reproduce the markings.
 */
/**
 * This file is part of daos
 *
 * tests/suite/container.c
 */
#define D_LOGFAC	DD_FAC(tests)
#include "daos_test.h"

/** create/destroy container */
static void
co_create(void **state)
{
	test_arg_t	*arg = *state;
	uuid_t		 uuid;
	daos_handle_t	 coh;
	daos_cont_info_t info;
	daos_event_t	 ev;
	int		 rc;

	if (!arg->hdl_share && arg->myrank != 0)
		return;

	if (arg->async) {
		rc = daos_event_init(&ev, arg->eq, NULL);
		assert_int_equal(rc, 0);
	}

	/** container uuid */
	uuid_generate(uuid);

	/** create container */
	if (arg->myrank == 0) {
		print_message("creating container %ssynchronously ...\n",
			      arg->async ? "a" : "");
		rc = daos_cont_create(arg->pool.poh, uuid, NULL,
				      arg->async ? &ev : NULL);
		assert_int_equal(rc, 0);
		WAIT_ON_ASYNC(arg, ev);
		print_message("container created\n");

		print_message("opening container %ssynchronously\n",
			      arg->async ? "a" : "");
		rc = daos_cont_open(arg->pool.poh, uuid, DAOS_COO_RW, &coh,
				    &info, arg->async ? &ev : NULL);
		assert_int_equal(rc, 0);
		WAIT_ON_ASYNC(arg, ev);
		print_message("contained opened\n");
	}

	if (arg->hdl_share)
		handle_share(&coh, HANDLE_CO, arg->myrank, arg->pool.poh, 1);

	print_message("closing container %ssynchronously ...\n",
		      arg->async ? "a" : "");
	rc = daos_cont_close(coh, arg->async ? &ev : NULL);
	assert_int_equal(rc, 0);
	WAIT_ON_ASYNC(arg, ev);
	print_message("container closed\n");

	if (arg->hdl_share)
		MPI_Barrier(MPI_COMM_WORLD);

	/** destroy container */
	if (arg->myrank == 0) {
		/* XXX check if this is a real leak or out-of-sync close */
		sleep(5);
		print_message("destroying container %ssynchronously ...\n",
			      arg->async ? "a" : "");
		rc = daos_cont_destroy(arg->pool.poh, uuid, 1 /* force */,
				    arg->async ? &ev : NULL);
		assert_int_equal(rc, 0);
		WAIT_ON_ASYNC(arg, ev);
		if (arg->async) {
			rc = daos_event_fini(&ev);
			assert_int_equal(rc, 0);
		}
		print_message("container destroyed\n");
	}
}

#define BUFSIZE 10

static void
co_attribute(void **state)
{
	test_arg_t *arg = *state;
	daos_event_t	 ev;
	int		 rc;

	char const *const names[] = { "AVeryLongName", "Name" };
	size_t const name_sizes[] = {
				strlen(names[0]) + 1,
				strlen(names[1]) + 1,
	};
	void const *const in_values[] = {
				"value",
				"this is a long value"
	};
	size_t const in_sizes[] = {
				strlen(in_values[0]),
				strlen(in_values[1])
	};
	int			 n = (int) ARRAY_SIZE(names);
	char			 out_buf[10 * BUFSIZE] = { 0 };
	void			*out_values[] = {
						  &out_buf[0 * BUFSIZE],
						  &out_buf[1 * BUFSIZE]
						};
	size_t			 out_sizes[] =	{ BUFSIZE, BUFSIZE };
	size_t			 total_size;

	if (arg->async) {
		rc = daos_event_init(&ev, arg->eq, NULL);
		assert_int_equal(rc, 0);
	}

	print_message("setting container attributes %ssynchronously ...\n",
		      arg->async ? "a" : "");
	rc = daos_cont_set_attr(arg->coh, n, names, in_values, in_sizes,
				arg->async ? &ev : NULL);
	assert_int_equal(rc, 0);
	WAIT_ON_ASYNC(arg, ev);

	print_message("listing container attributes %ssynchronously ...\n",
		      arg->async ? "a" : "");

	total_size = 0;
	rc = daos_cont_list_attr(arg->coh, NULL, &total_size,
				 arg->async ? &ev : NULL);
	assert_int_equal(rc, 0);
	WAIT_ON_ASYNC(arg, ev);
	print_message("Verifying Total Name Length..\n");
	assert_int_equal(total_size, (name_sizes[0] + name_sizes[1]));

	total_size = BUFSIZE;
	rc = daos_cont_list_attr(arg->coh, out_buf, &total_size,
				 arg->async ? &ev : NULL);
	assert_int_equal(rc, 0);
	WAIT_ON_ASYNC(arg, ev);
	print_message("Verifying Small Name..\n");
	assert_int_equal(total_size, (name_sizes[0] + name_sizes[1]));
	assert_string_equal(out_buf, names[1]);

	total_size = 10*BUFSIZE;
	rc = daos_cont_list_attr(arg->coh, out_buf, &total_size,
				 arg->async ? &ev : NULL);
	assert_int_equal(rc, 0);
	WAIT_ON_ASYNC(arg, ev);
	print_message("Verifying All Names..\n");
	assert_int_equal(total_size, (name_sizes[0] + name_sizes[1]));
	assert_string_equal(out_buf, names[0]);
	assert_string_equal(out_buf + name_sizes[0], names[1]);

	print_message("getting container attributes %ssynchronously ...\n",
		      arg->async ? "a" : "");

	rc = daos_cont_get_attr(arg->coh, n, names, out_values, out_sizes,
				arg->async ? &ev : NULL);
	assert_int_equal(rc, 0);
	WAIT_ON_ASYNC(arg, ev);

	print_message("Verifying Name-Value (A)..\n");
	assert_int_equal(out_sizes[0], in_sizes[0]);
	assert_memory_equal(out_values[0], in_values[0], in_sizes[0]);

	print_message("Verifying Name-Value (B)..\n");
	assert_true(in_sizes[1] > BUFSIZE);
	assert_int_equal(out_sizes[1], in_sizes[1]);
	assert_memory_equal(out_values[1], in_values[1], BUFSIZE);

	rc = daos_cont_get_attr(arg->coh, n, names, NULL, out_sizes,
				arg->async ? &ev : NULL);
	assert_int_equal(rc, 0);
	WAIT_ON_ASYNC(arg, ev);

	print_message("Verifying with NULL buffer..\n");
	assert_int_equal(out_sizes[0], in_sizes[0]);
	assert_int_equal(out_sizes[1], in_sizes[1]);

	if (arg->async) {
		rc = daos_event_fini(&ev);
		assert_int_equal(rc, 0);
	}
}

static bool
ace_has_permissions(struct daos_ace *ace, uint64_t exp_perms)
{
	if (ace->dae_access_types != DAOS_ACL_ACCESS_ALLOW) {
		print_message("Expected access type allow for ACE\n");
		daos_ace_dump(ace, 0);
		return false;
	}

	if (ace->dae_allow_perms != exp_perms) {
		print_message("ACE had perms: 0x%lx (expected: 0x%lx)\n",
			      ace->dae_allow_perms, exp_perms);
		daos_ace_dump(ace, 0);
		return false;
	}

	return true;
}

static bool
is_acl_prop_default(struct daos_acl *prop)
{
	struct daos_ace *ace;
	ssize_t		acl_expected_len = 0;

	if (daos_acl_validate(prop) != 0) {
		print_message("ACL property not valid\n");
		daos_acl_dump(prop);
		return false;
	}

	if (daos_acl_get_ace_for_principal(prop, DAOS_ACL_OWNER,
					   NULL, &ace) != 0) {
		print_message("Owner ACE not found\n");
		return false;
	}

	acl_expected_len += daos_ace_get_size(ace);

	/* Owner should have full control of the container by default */
	if (!ace_has_permissions(ace, DAOS_ACL_PERM_CONT_ALL)) {
		print_message("Owner ACE was wrong\n");
		return false;
	}

	if (daos_acl_get_ace_for_principal(prop, DAOS_ACL_OWNER_GROUP,
					   NULL, &ace) != 0) {
		print_message("Owner Group ACE not found\n");
		return false;
	}

	acl_expected_len += daos_ace_get_size(ace);

	/* Owner-group should have basic access */
	if (!ace_has_permissions(ace,
				 DAOS_ACL_PERM_READ |
				 DAOS_ACL_PERM_WRITE |
				 DAOS_ACL_PERM_GET_PROP |
				 DAOS_ACL_PERM_SET_PROP)) {
		print_message("Owner Group ACE was wrong\n");
		return false;
	}

	if (prop->dal_len != acl_expected_len) {
		print_message("More ACEs in list than expected, expected len = "
			      "%ld, actual len = %u\n", acl_expected_len,
			      prop->dal_len);
		return false;
	}

	print_message("ACL prop matches expected defaults\n");
	return true;
}

static daos_prop_t *
get_query_prop_all(void)
{
	daos_prop_t	*prop;
	const int	prop_count = DAOS_PROP_CO_NUM;
	int		i;

	prop = daos_prop_alloc(prop_count);
	assert_non_null(prop);

	for (i = 0; i < prop_count; i++) {
		prop->dpp_entries[i].dpe_type = DAOS_PROP_CO_MIN + 1 + i;
		assert_true(prop->dpp_entries[i].dpe_type < DAOS_PROP_CO_MAX);
	}

	return prop;
}

static void
co_properties(void **state)
{
	test_arg_t		*arg0 = *state;
	test_arg_t		*arg = NULL;
	char			*label = "test_cont_properties";
	uint64_t		 snapshot_max = 128;
	daos_prop_t		*prop;
	daos_prop_t		*prop_query;
	struct daos_prop_entry	*entry;
	daos_pool_info_t	 info = {0};
	int			 rc;
	char			*exp_owner;
	char			*exp_owner_grp;

	print_message("create container with properties, and query/verify.\n");
	rc = test_setup((void **)&arg, SETUP_POOL_CONNECT, arg0->multi_rank,
			DEFAULT_POOL_SIZE, NULL);
	assert_int_equal(rc, 0);

	prop = daos_prop_alloc(2);
	prop->dpp_entries[0].dpe_type = DAOS_PROP_CO_LABEL;
	prop->dpp_entries[0].dpe_str = strdup(label);
	prop->dpp_entries[1].dpe_type = DAOS_PROP_CO_SNAPSHOT_MAX;
	prop->dpp_entries[1].dpe_val = snapshot_max;

	while (!rc && arg->setup_state != SETUP_CONT_CONNECT)
		rc = test_setup_next_step((void **)&arg, NULL, NULL, prop);
	assert_int_equal(rc, 0);

	if (arg->myrank == 0) {
		rc = daos_pool_query(arg->pool.poh, NULL, &info, NULL, NULL);
		assert_int_equal(rc, 0);
		rc = daos_mgmt_set_params(arg->group, info.pi_leader,
			DMG_KEY_FAIL_LOC, DAOS_FORCE_PROP_VERIFY, 0, NULL);
		assert_int_equal(rc, 0);
	}
	MPI_Barrier(MPI_COMM_WORLD);

	prop_query = get_query_prop_all();
	rc = daos_cont_query(arg->coh, NULL, prop_query, NULL);
	assert_int_equal(rc, 0);

	assert_int_equal(prop_query->dpp_nr, DAOS_PROP_CO_NUM);
	/* set properties should get the value user set */
	entry = daos_prop_entry_get(prop_query, DAOS_PROP_CO_LABEL);
	if (entry == NULL || strcmp(entry->dpe_str, label) != 0) {
		print_message("label verification failed.\n");
		assert_int_equal(rc, 1); /* fail the test */
	}
	entry = daos_prop_entry_get(prop_query, DAOS_PROP_CO_SNAPSHOT_MAX);
	if (entry == NULL || entry->dpe_val != snapshot_max) {
		print_message("snapshot_max verification failed.\n");
		assert_int_equal(rc, 1); /* fail the test */
	}
	/* not set properties should get default value */
	entry = daos_prop_entry_get(prop_query, DAOS_PROP_CO_CSUM);
	if (entry == NULL || entry->dpe_val != DAOS_PROP_CO_CSUM_OFF) {
		print_message("csum verification failed.\n");
		assert_int_equal(rc, 1); /* fail the test */
	}
	entry = daos_prop_entry_get(prop_query, DAOS_PROP_CO_CSUM_CHUNK_SIZE);
	if (entry == NULL || entry->dpe_val != 32 * 1024) {
		print_message("csum chunk size verification failed.\n");
		assert_int_equal(rc, 1); /* fail the test */
	}
	entry = daos_prop_entry_get(prop_query,
				    DAOS_PROP_CO_CSUM_SERVER_VERIFY);
	if (entry == NULL || entry->dpe_val != DAOS_PROP_CO_CSUM_SV_OFF) {
		print_message("csum server verify verification failed.\n");
		assert_int_equal(rc, 1); /* fail the test */
	}
	entry = daos_prop_entry_get(prop_query, DAOS_PROP_CO_ENCRYPT);
	if (entry == NULL || entry->dpe_val != DAOS_PROP_CO_ENCRYPT_OFF) {
		print_message("encrypt verification failed.\n");
		assert_int_equal(rc, 1); /* fail the test */
	}

	entry = daos_prop_entry_get(prop_query, DAOS_PROP_CO_ACL);
	if (entry == NULL || entry->dpe_val_ptr == NULL ||
	    !is_acl_prop_default((struct daos_acl *)entry->dpe_val_ptr)) {
		print_message("ACL prop verification failed.\n");
		assert_int_equal(rc, 1); /* fail the test */
	}

	/* default owner */
	assert_int_equal(daos_acl_uid_to_principal(geteuid(), &exp_owner), 0);
	print_message("Checking owner set to default\n");
	entry = daos_prop_entry_get(prop_query, DAOS_PROP_CO_OWNER);
	if (entry == NULL || entry->dpe_str == NULL ||
	    strncmp(entry->dpe_str, exp_owner, DAOS_ACL_MAX_PRINCIPAL_LEN)) {
		print_message("Owner prop verification failed.\n");
		assert_int_equal(rc, 1); /* fail the test */
	}
	D_FREE(exp_owner);

	/* default owner-group */
	assert_int_equal(daos_acl_gid_to_principal(getegid(), &exp_owner_grp),
			 0);
	print_message("Checking owner-group set to default\n");
	entry = daos_prop_entry_get(prop_query, DAOS_PROP_CO_OWNER_GROUP);
	if (entry == NULL || entry->dpe_str == NULL ||
	    strncmp(entry->dpe_str, exp_owner_grp,
		    DAOS_ACL_MAX_PRINCIPAL_LEN)) {
		print_message("Owner-group prop verification failed.\n");
		assert_int_equal(rc, 1); /* fail the test */
	}
	D_FREE(exp_owner_grp);

	if (arg->myrank == 0)
		daos_mgmt_set_params(arg->group, -1, DMG_KEY_FAIL_LOC, 0,
				     0, NULL);
	MPI_Barrier(MPI_COMM_WORLD);

	daos_prop_free(prop);
	daos_prop_free(prop_query);
	test_teardown((void **)&arg);
}

static void
co_op_retry(void **state)
{
	test_arg_t	*arg = *state;
	uuid_t		 uuid;
	daos_handle_t	 coh;
	daos_cont_info_t info;
	int		 rc;

	if (arg->myrank != 0)
		return;

	uuid_generate(uuid);

	print_message("creating container ... ");
	rc = daos_cont_create(arg->pool.poh, uuid, NULL, NULL);
	assert_int_equal(rc, 0);
	print_message("success\n");

	print_message("opening container ... ");
	rc = daos_cont_open(arg->pool.poh, uuid, DAOS_COO_RW, &coh, &info,
			    NULL);
	assert_int_equal(rc, 0);
	print_message("success\n");

	print_message("setting DAOS_CONT_QUERY_FAIL_CORPC ... ");
	rc = daos_mgmt_set_params(arg->group, 0, DMG_KEY_FAIL_LOC,
				  DAOS_CONT_QUERY_FAIL_CORPC | DAOS_FAIL_ONCE,
				  0, NULL);
	assert_int_equal(rc, 0);
	print_message("success\n");

	print_message("querying container ... ");
	rc = daos_cont_query(coh, &info, NULL, NULL);
	assert_int_equal(rc, 0);
	print_message("success\n");

	print_message("setting DAOS_CONT_CLOSE_FAIL_CORPC ... ");
	rc = daos_mgmt_set_params(arg->group, 0, DMG_KEY_FAIL_LOC,
				  DAOS_CONT_CLOSE_FAIL_CORPC | DAOS_FAIL_ONCE,
				  0, NULL);
	assert_int_equal(rc, 0);
	print_message("success\n");

	print_message("closing container ... ");
	rc = daos_cont_close(coh, NULL);
	assert_int_equal(rc, 0);
	print_message("success\n");

	print_message("setting DAOS_CONT_DESTROY_FAIL_CORPC ... ");
	rc = daos_mgmt_set_params(arg->group, 0, DMG_KEY_FAIL_LOC,
				  DAOS_CONT_DESTROY_FAIL_CORPC | DAOS_FAIL_ONCE,
				  0, NULL);
	assert_int_equal(rc, 0);
	print_message("success\n");

	print_message("destroying container ... ");
	rc = daos_cont_destroy(arg->pool.poh, uuid, 1 /* force */, NULL);
	assert_int_equal(rc, 0);
	print_message("success\n");
}

static void
co_acl_get(test_arg_t *arg, struct daos_acl *exp_acl,
	   const char *exp_owner, const char *exp_owner_grp)
{
	int			rc;
	daos_prop_t		*acl_prop = NULL;
	struct daos_prop_entry	*entry;
	struct daos_acl		*actual_acl;

	print_message("Getting the container ACL\n");
	rc = daos_cont_get_acl(arg->coh, &acl_prop, NULL);
	assert_int_equal(rc, 0);

	assert_non_null(acl_prop);
	assert_int_equal(acl_prop->dpp_nr, 3);

	print_message("Checking ACL\n");
	entry = daos_prop_entry_get(acl_prop, DAOS_PROP_CO_ACL);
	if (entry == NULL || entry->dpe_val_ptr == NULL) {
		print_message("ACL prop wasn't returned.\n");
		assert_false(true); /* fail the test */
	}
	actual_acl = entry->dpe_val_ptr;
	assert_int_equal(actual_acl->dal_ver, exp_acl->dal_ver);
	assert_int_equal(actual_acl->dal_len, exp_acl->dal_len);
	assert_memory_equal(actual_acl->dal_ace, exp_acl->dal_ace,
			    exp_acl->dal_len);

	print_message("Checking owner\n");
	entry = daos_prop_entry_get(acl_prop, DAOS_PROP_CO_OWNER);
	if (entry == NULL || entry->dpe_str == NULL ||
	    strncmp(entry->dpe_str, exp_owner,
		    DAOS_ACL_MAX_PRINCIPAL_LEN)) {
		print_message("Owner prop verification failed.\n");
		assert_false(true); /* fail the test */
	}

	print_message("Checking owner-group\n");
	entry = daos_prop_entry_get(acl_prop, DAOS_PROP_CO_OWNER_GROUP);
	if (entry == NULL || entry->dpe_str == NULL ||
	    strncmp(entry->dpe_str, exp_owner_grp,
		    DAOS_ACL_MAX_PRINCIPAL_LEN)) {
		print_message("Owner-group prop verification failed.\n");
		assert_false(true); /* fail the test */
	}

	daos_prop_free(acl_prop);
}

static void
add_ace_with_perms(struct daos_acl **acl, enum daos_acl_principal_type type,
		   const char *name, uint64_t perms)
{
	struct daos_ace *ace;
	int		rc;

	ace = daos_ace_create(type, name);
	assert_non_null(ace);
	ace->dae_access_types = DAOS_ACL_ACCESS_ALLOW;
	ace->dae_allow_perms = perms;

	rc = daos_acl_add_ace(acl, ace);
	assert_int_equal(rc, 0);

	daos_ace_free(ace);
}

static char *
get_current_user_name(void)
{
	uid_t	uid;
	int	rc;
	char	*user = NULL;

	uid = geteuid();
	rc = daos_acl_uid_to_principal(uid, &user);
	assert_int_equal(rc, 0);
	assert_non_null(user);

	return user;
}

static void
co_acl(void **state)
{
	test_arg_t		*arg0 = *state;
	test_arg_t		*arg = NULL;
	daos_prop_t		*prop_in;
	daos_pool_info_t	 info = {0};
	int			 rc;
	const char		*exp_owner = "fictionaluser@";
	const char		*exp_owner_grp = "admins@";
	struct daos_acl		*exp_acl;
	struct daos_acl		*update_acl;
	struct daos_ace		*ace;
	char			*user;
	d_string_t		 name_to_remove = "friendlyuser@";
	uint8_t			 type_to_remove = DAOS_ACL_USER;

	print_message("create container with access props, and verify.\n");
	rc = test_setup((void **)&arg, SETUP_POOL_CONNECT, arg0->multi_rank,
			DEFAULT_POOL_SIZE, NULL);
	assert_int_equal(rc, 0);

	print_message("Case 1: initial non-default ACL/ownership\n");
	/*
	 * Want to set up with a non-default ACL and owner/group.
	 * This ACL gives the effective user permissions to interact
	 * with the ACL. This is the bare minimum required to run the tests.
	 */
	user = get_current_user_name();

	print_message("Creating ACL with entry for user %s\n", user);

	exp_acl = daos_acl_create(NULL, 0);
	assert_non_null(exp_acl);

	add_ace_with_perms(&exp_acl, DAOS_ACL_USER, user,
			   DAOS_ACL_PERM_GET_ACL | DAOS_ACL_PERM_SET_ACL);
	add_ace_with_perms(&exp_acl, DAOS_ACL_EVERYONE, NULL,
			   DAOS_ACL_PERM_READ);
	assert_int_equal(daos_acl_cont_validate(exp_acl), 0);

	/*
	 * Set up the container with non-default owner/group and ACL values
	 */
	prop_in = daos_prop_alloc(3);
	assert_non_null(prop_in);
	prop_in->dpp_entries[0].dpe_type = DAOS_PROP_CO_OWNER;
	D_STRNDUP(prop_in->dpp_entries[0].dpe_str, exp_owner,
		  DAOS_ACL_MAX_PRINCIPAL_BUF_LEN);
	prop_in->dpp_entries[1].dpe_type = DAOS_PROP_CO_OWNER_GROUP;
	D_STRNDUP(prop_in->dpp_entries[1].dpe_str, exp_owner_grp,
		  DAOS_ACL_MAX_PRINCIPAL_BUF_LEN);
	prop_in->dpp_entries[2].dpe_type = DAOS_PROP_CO_ACL;
	prop_in->dpp_entries[2].dpe_val_ptr = daos_acl_dup(exp_acl);

	while (!rc && arg->setup_state != SETUP_CONT_CONNECT)
		rc = test_setup_next_step((void **)&arg, NULL, NULL, prop_in);
	assert_int_equal(rc, 0);

	if (arg->myrank == 0) {
		rc = daos_pool_query(arg->pool.poh, NULL, &info, NULL, NULL);
		assert_int_equal(rc, 0);
		rc = daos_mgmt_set_params(arg->group, info.pi_leader,
			DMG_KEY_FAIL_LOC, DAOS_FORCE_PROP_VERIFY, 0, NULL);
		assert_int_equal(rc, 0);
	}
	MPI_Barrier(MPI_COMM_WORLD);

	co_acl_get(arg, exp_acl, exp_owner, exp_owner_grp);

	print_message("Case 2: overwrite ACL\n");
	/*
	 * Modify the existing ACL - don't want to clobber the user entry
	 * though.
	 */
	rc = daos_acl_remove_ace(&exp_acl, DAOS_ACL_EVERYONE, NULL);
	assert_int_equal(rc, 0);

	add_ace_with_perms(&exp_acl, DAOS_ACL_OWNER, NULL,
			   DAOS_ACL_PERM_GET_PROP | DAOS_ACL_PERM_SET_PROP |
			   DAOS_ACL_PERM_DEL_CONT);
	add_ace_with_perms(&exp_acl, DAOS_ACL_GROUP, "testgroup@",
			   DAOS_ACL_PERM_GET_PROP | DAOS_ACL_PERM_READ |
			   DAOS_ACL_PERM_WRITE | DAOS_ACL_PERM_DEL_CONT);
	add_ace_with_perms(&exp_acl, DAOS_ACL_GROUP, "testgroup2@",
			   DAOS_ACL_PERM_READ | DAOS_ACL_PERM_WRITE);

	rc = daos_acl_get_ace_for_principal(exp_acl, DAOS_ACL_USER, user, &ace);
	assert_int_equal(rc, 0);
	ace->dae_allow_perms |= DAOS_ACL_PERM_SET_OWNER;

	assert_int_equal(daos_acl_cont_validate(exp_acl), 0);

	rc = daos_cont_overwrite_acl(arg->coh, exp_acl, NULL);
	assert_int_equal(rc, 0);

	co_acl_get(arg, exp_acl, exp_owner, exp_owner_grp);

	print_message("Case 3: update ACL\n");

	/* Add one new entry and update an entry already in our ACL */
	update_acl = daos_acl_create(NULL, 0);
	add_ace_with_perms(&update_acl, DAOS_ACL_USER, "friendlyuser@",
			   DAOS_ACL_PERM_READ | DAOS_ACL_PERM_WRITE);
	add_ace_with_perms(&update_acl, DAOS_ACL_GROUP, "testgroup2@",
			   DAOS_ACL_PERM_READ);

	assert_int_equal(daos_acl_cont_validate(update_acl), 0);

	/* Update expected ACL to include changes */
	ace = daos_acl_get_next_ace(update_acl, NULL);
	while (ace != NULL) {
		assert_int_equal(daos_acl_add_ace(&exp_acl, ace), 0);
		ace = daos_acl_get_next_ace(update_acl, ace);
	}

	rc = daos_cont_update_acl(arg->coh, update_acl, NULL);
	assert_int_equal(rc, 0);

	co_acl_get(arg, exp_acl, exp_owner, exp_owner_grp);

	print_message("Case 4: delete entry from ACL with bad handle\n");
	rc = daos_cont_delete_acl(DAOS_HDL_INVAL, type_to_remove,
				  name_to_remove, NULL);
	assert_int_equal(rc, -DER_NO_HDL);

	print_message("Case 5: delete entry from ACL\n");

	/* Update expected ACL to remove the entry */
	assert_int_equal(daos_acl_remove_ace(&exp_acl, type_to_remove,
					     name_to_remove), 0);

	rc = daos_cont_delete_acl(arg->coh, type_to_remove, name_to_remove,
				  NULL);
	assert_int_equal(rc, 0);

	co_acl_get(arg, exp_acl, exp_owner, exp_owner_grp);

	print_message("Case 6: delete entry no longer in ACL\n");

	/* try deleting same entry again - should be gone */
	rc = daos_cont_delete_acl(arg->coh, type_to_remove, name_to_remove,
				  NULL);
	assert_int_equal(rc, -DER_NONEXIST);

	/* Clean up */
	if (arg->myrank == 0)
		daos_mgmt_set_params(arg->group, -1, DMG_KEY_FAIL_LOC, 0,
				     0, NULL);
	MPI_Barrier(MPI_COMM_WORLD);

	daos_prop_free(prop_in);
	daos_acl_free(exp_acl);
	daos_acl_free(update_acl);
	D_FREE(user);
	test_teardown((void **)&arg);
}

static void
co_set_prop(void **state)
{
	test_arg_t		*arg0 = *state;
	test_arg_t		*arg = NULL;
	daos_prop_t		*prop_in;
	daos_prop_t		*prop_out = NULL;
	struct daos_prop_entry	*entry;
	int			 rc;
	const char		*exp_label = "NEW_FANCY_LABEL";
	const char		*exp_owner = "wonderfuluser@wonderfuldomain";

	print_message("create container with default props and modify them.\n");
	rc = test_setup((void **)&arg, SETUP_POOL_CONNECT, arg0->multi_rank,
			DEFAULT_POOL_SIZE, NULL);
	assert_int_equal(rc, 0);

	while (!rc && arg->setup_state != SETUP_CONT_CONNECT)
		rc = test_setup_next_step((void **)&arg, NULL, NULL, NULL);
	assert_int_equal(rc, 0);

	MPI_Barrier(MPI_COMM_WORLD);

	/*
	 * Set some props
	 */
	prop_in = daos_prop_alloc(2);
	assert_non_null(prop_in);
	prop_in->dpp_entries[0].dpe_type = DAOS_PROP_CO_LABEL;
	D_STRNDUP(prop_in->dpp_entries[0].dpe_str, exp_label,
		  DAOS_PROP_LABEL_MAX_LEN);
	prop_in->dpp_entries[1].dpe_type = DAOS_PROP_CO_OWNER;
	D_STRNDUP(prop_in->dpp_entries[1].dpe_str, exp_owner,
		  DAOS_ACL_MAX_PRINCIPAL_LEN);

	print_message("Setting the container props\n");
	rc = daos_cont_set_prop(arg->coh, prop_in, NULL);
	assert_int_equal(rc, 0);

	print_message("Querying all container props\n");
	prop_out = daos_prop_alloc(0);
	assert_non_null(prop_out);
	rc = daos_cont_query(arg->coh, NULL, prop_out, NULL);
	assert_int_equal(rc, 0);

	assert_non_null(prop_out->dpp_entries);
	assert_true(prop_out->dpp_nr >= prop_in->dpp_nr);

	print_message("Checking label\n");
	entry = daos_prop_entry_get(prop_out, DAOS_PROP_CO_LABEL);
	if (entry == NULL || entry->dpe_str == NULL ||
	    strncmp(entry->dpe_str, exp_label,
		    DAOS_PROP_LABEL_MAX_LEN)) {
		print_message("Label prop verification failed.\n");
		assert_int_equal(rc, 1); /* fail the test */
	}

	print_message("Checking owner\n");
	entry = daos_prop_entry_get(prop_out, DAOS_PROP_CO_OWNER);
	if (entry == NULL || entry->dpe_str == NULL ||
	    strncmp(entry->dpe_str, exp_owner,
		    DAOS_ACL_MAX_PRINCIPAL_LEN)) {
		print_message("Owner prop verification failed.\n");
		assert_int_equal(rc, 1); /* fail the test */
	}

	MPI_Barrier(MPI_COMM_WORLD);

	daos_prop_free(prop_in);
	daos_prop_free(prop_out);
	test_teardown((void **)&arg);
}

static void
co_create_access_denied(void **state)
{
	test_arg_t	*arg0 = *state;
	test_arg_t	*arg = NULL;
	daos_prop_t	*prop;
	int		 rc;

	rc = test_setup((void **)&arg, SETUP_EQ, arg0->multi_rank,
			DEFAULT_POOL_SIZE, NULL);
	assert_int_equal(rc, 0);

	print_message("Try to create container on pool with no create perms\n");

	/* on the pool, write is an alias for create+del cont */
	prop = get_daos_prop_with_owner_acl_perms(DAOS_ACL_PERM_POOL_ALL &
						  ~DAOS_ACL_PERM_CREATE_CONT &
						  ~DAOS_ACL_PERM_WRITE,
						  DAOS_PROP_PO_ACL);

	while (!rc && arg->setup_state != SETUP_POOL_CONNECT)
		rc = test_setup_next_step((void **)&arg, NULL, prop, NULL);

	if (arg->myrank == 0) {
		uuid_generate(arg->co_uuid);
		rc = daos_cont_create(arg->pool.poh, arg->co_uuid, NULL, NULL);
		assert_int_equal(rc, -DER_NO_PERM);

		/*
		 * Clear the UUID to avoid attempts to destroy, since it wasn't
		 * created
		 */
		uuid_clear(arg->co_uuid);
	}

	uuid_clear(arg->co_uuid); /* wasn't actually created */

	daos_prop_free(prop);
	test_teardown((void **)&arg);
}

static void
co_destroy_access_denied(void **state)
{
	test_arg_t	*arg0 = *state;
	test_arg_t	*arg = NULL;
	daos_prop_t	*pool_prop;
	daos_prop_t	*cont_prop;
	int		 rc;
	struct daos_acl	*cont_acl = NULL;
	struct daos_ace	*update_ace;
	daos_handle_t	coh;

	rc = test_setup((void **)&arg, SETUP_EQ, arg0->multi_rank,
			DEFAULT_POOL_SIZE, NULL);
	assert_int_equal(rc, 0);

	/*
	 * Pool doesn't give the owner delete cont privs. For the pool, write
	 * is an alias for create+del container.
	 */
	pool_prop = get_daos_prop_with_owner_acl_perms(DAOS_ACL_PERM_POOL_ALL &
						       ~DAOS_ACL_PERM_DEL_CONT &
						       ~DAOS_ACL_PERM_WRITE,
						       DAOS_PROP_PO_ACL);

	/* container doesn't give delete privs to the owner */
	cont_prop = get_daos_prop_with_owner_acl_perms(DAOS_ACL_PERM_CONT_ALL &
						       ~DAOS_ACL_PERM_DEL_CONT,
						       DAOS_PROP_CO_ACL);

	while (!rc && arg->setup_state != SETUP_CONT_CREATE)
		rc = test_setup_next_step((void **)&arg, NULL, pool_prop,
					  cont_prop);
	assert_int_equal(rc, 0);

	if (arg->myrank == 0) {
		print_message("Try to delete container where pool and cont "
			      "deny access\n");
		rc = daos_cont_destroy(arg->pool.poh, arg->co_uuid, 1, NULL);
		assert_int_equal(rc, -DER_NO_PERM);

		print_message("Delete with privs from container ACL only\n");

		cont_acl = daos_acl_dup(cont_prop->dpp_entries[0].dpe_val_ptr);
		assert_non_null(cont_acl);
		rc = daos_acl_get_ace_for_principal(cont_acl, DAOS_ACL_OWNER,
						    NULL,
						    &update_ace);
		assert_int_equal(rc, 0);
		update_ace->dae_allow_perms = DAOS_ACL_PERM_CONT_ALL;

		print_message("- getting container handle\n");
		rc = daos_cont_open(arg->pool.poh, arg->co_uuid, DAOS_COO_RW,
				    &coh, NULL, NULL);
		assert_int_equal(rc, 0);

		print_message("- updating cont ACL to restore delete privs\n");
		rc = daos_cont_update_acl(coh, cont_acl, NULL);
		assert_int_equal(rc, 0);

		print_message("- closing container\n");
		rc = daos_cont_close(coh, NULL);
		assert_int_equal(rc, 0);

		print_message("Deleting container now should succeed\n");
		rc = daos_cont_destroy(arg->pool.poh, arg->co_uuid, 1, NULL);
		assert_int_equal(rc, 0);

		/* Clear cont uuid since we already deleted it */
		uuid_clear(arg->co_uuid);
	}

	daos_acl_free(cont_acl);
	daos_prop_free(pool_prop);
	daos_prop_free(cont_prop);
	test_teardown((void **)&arg);
}

static void
co_destroy_allowed_by_pool(void **state)
{
	test_arg_t	*arg0 = *state;
	test_arg_t	*arg = NULL;
	daos_prop_t	*pool_prop;
	daos_prop_t	*cont_prop;
	int		 rc;

	rc = test_setup((void **)&arg, SETUP_EQ, arg0->multi_rank,
			DEFAULT_POOL_SIZE, NULL);
	assert_int_equal(rc, 0);

	/* pool gives the owner all privs, including delete cont */
	pool_prop = get_daos_prop_with_owner_acl_perms(DAOS_ACL_PERM_POOL_ALL,
						       DAOS_PROP_PO_ACL);

	/* container doesn't give delete privs to the owner */
	cont_prop = get_daos_prop_with_owner_acl_perms(DAOS_ACL_PERM_CONT_ALL &
						       ~DAOS_ACL_PERM_DEL_CONT,
						       DAOS_PROP_CO_ACL);

	while (!rc && arg->setup_state != SETUP_CONT_CREATE)
		rc = test_setup_next_step((void **)&arg, NULL, pool_prop,
					  cont_prop);
	assert_int_equal(rc, 0);

	if (arg->myrank == 0) {
		print_message("Deleting container with only pool-level "
			      "perms\n");
		rc = daos_cont_destroy(arg->pool.poh, arg->co_uuid, 1, NULL);
		assert_int_equal(rc, 0);

		/* Clear cont uuid since we already deleted it */
		uuid_clear(arg->co_uuid);
	}

	daos_prop_free(pool_prop);
	daos_prop_free(cont_prop);
	test_teardown((void **)&arg);
}

static void
expect_cont_open_access(test_arg_t *arg, uint64_t perms, uint64_t flags,
			int exp_result)
{
	daos_prop_t	*prop;
	int		 rc = 0;

	arg->cont_open_flags = flags;
	prop = get_daos_prop_with_user_acl_perms(perms, DAOS_PROP_CO_OWNER,
						 DAOS_PROP_CO_ACL);

	while (!rc && arg->setup_state != SETUP_CONT_CONNECT)
		rc = test_setup_next_step((void **)&arg, NULL, NULL, prop);

	if (arg->myrank == 0) {
		/* Make sure we actually got to the container open step */
		assert_int_equal(arg->setup_state, SETUP_CONT_CONNECT);
		assert_int_equal(rc, exp_result);
	}

	/* Cleanup */
	test_teardown_cont_hdl(arg);
	test_teardown_cont(arg);
	daos_prop_free(prop);
}

static void
co_open_access(void **state)
{
	test_arg_t	*arg0 = *state;
	test_arg_t	*arg = NULL;
	int		rc;

	rc = test_setup((void **)&arg, SETUP_EQ, arg0->multi_rank,
			DEFAULT_POOL_SIZE, NULL);
	assert_int_equal(rc, 0);

	print_message("cont ACL gives the user no permissions\n");
	expect_cont_open_access(arg, 0, DAOS_COO_RO, -DER_NO_PERM);

	print_message("cont ACL gives the user RO, they want RW\n");
	expect_cont_open_access(arg, DAOS_ACL_PERM_READ, DAOS_COO_RW,
				   -DER_NO_PERM);

	print_message("cont ACL gives the user RO, they want RO\n");
	expect_cont_open_access(arg, DAOS_ACL_PERM_READ, DAOS_COO_RO,
				   0);

	print_message("cont ACL gives the user RW, they want RO\n");
	expect_cont_open_access(arg,
				   DAOS_ACL_PERM_READ | DAOS_ACL_PERM_WRITE,
				   DAOS_COO_RO,
				   0);

	print_message("cont ACL gives the user RW, they want RW\n");
	expect_cont_open_access(arg,
				   DAOS_ACL_PERM_READ | DAOS_ACL_PERM_WRITE,
				   DAOS_COO_RW,
				   0);

	test_teardown((void **)&arg);
}

static void
expect_co_query_access(test_arg_t *arg, daos_prop_t *query_prop,
		       uint64_t perms, int exp_result)
{
	daos_prop_t		*cont_prop;
	daos_cont_info_t	 info;
	int			 rc = 0;

	cont_prop = get_daos_prop_with_user_acl_perms(perms,
						      DAOS_PROP_CO_OWNER,
						      DAOS_PROP_CO_ACL);

	arg->cont_open_flags = DAOS_COO_RO;
	while (!rc && arg->setup_state != SETUP_CONT_CONNECT)
		rc = test_setup_next_step((void **)&arg, NULL, NULL,
					  cont_prop);
	assert_int_equal(rc, 0);

	if (arg->myrank == 0) {
		rc = daos_cont_query(arg->coh, &info, query_prop, NULL);
		assert_int_equal(rc, exp_result);
	}

	daos_prop_free(cont_prop);
	test_teardown_cont_hdl(arg);
	test_teardown_cont(arg);
}

static daos_prop_t *
get_single_query_prop(uint32_t type)
{
	daos_prop_t	*prop;

	prop = daos_prop_alloc(1);
	assert_non_null(prop);

	prop->dpp_entries[0].dpe_type = type;

	return prop;
}

static void
co_query_access(void **state)
{
	test_arg_t	*arg0 = *state;
	test_arg_t	*arg = NULL;
	daos_prop_t	*prop;
	int		rc;

	rc = test_setup((void **)&arg, SETUP_EQ, arg0->multi_rank,
			DEFAULT_POOL_SIZE, NULL);
	assert_int_equal(rc, 0);

	print_message("Not asking for any props\n");
	expect_co_query_access(arg, NULL,
			       DAOS_ACL_PERM_CONT_ALL &
			       ~DAOS_ACL_PERM_GET_PROP &
			       ~DAOS_ACL_PERM_GET_ACL,
			       -0);

	print_message("Empty prop object (all props), but no get-prop\n");
	prop = daos_prop_alloc(0);
	expect_co_query_access(arg, prop,
			       DAOS_ACL_PERM_CONT_ALL & ~DAOS_ACL_PERM_GET_PROP,
			       -DER_NO_PERM);
	daos_prop_free(prop);

	print_message("Empty prop object (all props), but no get-ACL\n");
	prop = daos_prop_alloc(0);
	expect_co_query_access(arg, prop,
			       DAOS_ACL_PERM_CONT_ALL & ~DAOS_ACL_PERM_GET_ACL,
			       -DER_NO_PERM);
	daos_prop_free(prop);

	print_message("Empty prop object (all props), with access\n");
	prop = daos_prop_alloc(0);
	expect_co_query_access(arg, prop,
			       DAOS_ACL_PERM_GET_PROP | DAOS_ACL_PERM_GET_ACL,
			       0);
	daos_prop_free(prop);

	print_message("All props with no get-prop access\n");
	prop = get_query_prop_all();
	expect_co_query_access(arg, prop,
			       DAOS_ACL_PERM_CONT_ALL & ~DAOS_ACL_PERM_GET_PROP,
			       -DER_NO_PERM);
	daos_prop_free(prop);

	print_message("All props with no get-ACL access\n");
	prop = get_query_prop_all();
	expect_co_query_access(arg, prop,
			       DAOS_ACL_PERM_CONT_ALL & ~DAOS_ACL_PERM_GET_ACL,
			       -DER_NO_PERM);
	daos_prop_free(prop);

	print_message("All props with only prop and ACL access\n");
	prop = get_query_prop_all();
	expect_co_query_access(arg, prop,
			       DAOS_ACL_PERM_GET_PROP | DAOS_ACL_PERM_GET_ACL,
			       0);
	daos_prop_free(prop);

	/*
	 * ACL props can only be accessed by users with get-ACL permission
	 */
	print_message("ACL prop with no get-ACL access\n");
	prop = get_single_query_prop(DAOS_PROP_CO_ACL);
	expect_co_query_access(arg, prop,
			       DAOS_ACL_PERM_CONT_ALL & ~DAOS_ACL_PERM_GET_ACL,
			       -DER_NO_PERM);
	daos_prop_free(prop);

	print_message("ACL prop with only get-ACL access\n");
	prop = get_single_query_prop(DAOS_PROP_CO_ACL);
	expect_co_query_access(arg, prop,
			       DAOS_ACL_PERM_GET_ACL,
			       0);
	daos_prop_free(prop);

	/*
	 * Props unrelated to access/ACLs can only be accessed by users with
	 * the get-prop permission
	 */
	print_message("Non-access-related prop with no get-prop access\n");
	prop = get_single_query_prop(DAOS_PROP_CO_LABEL);
	expect_co_query_access(arg, prop,
			       DAOS_ACL_PERM_CONT_ALL & ~DAOS_ACL_PERM_GET_PROP,
			       -DER_NO_PERM);
	daos_prop_free(prop);

	print_message("Non-access-related prop with only prop access\n");
	prop = get_single_query_prop(DAOS_PROP_CO_LABEL);
	expect_co_query_access(arg, prop,
			       DAOS_ACL_PERM_GET_PROP,
			       0);
	daos_prop_free(prop);

	/*
	 * Ownership props can be accessed by users with either get-prop or
	 * get-acl access
	 */
	print_message("Owner with only prop access\n");
	prop = get_single_query_prop(DAOS_PROP_CO_OWNER);
	expect_co_query_access(arg, prop,
			       DAOS_ACL_PERM_GET_PROP,
			       0);
	daos_prop_free(prop);

	print_message("Owner with only ACL access\n");
	prop = get_single_query_prop(DAOS_PROP_CO_OWNER);
	expect_co_query_access(arg, prop,
			       DAOS_ACL_PERM_GET_ACL,
			       0);
	daos_prop_free(prop);

	print_message("Owner with neither get-prop nor get-acl access\n");
	prop = get_single_query_prop(DAOS_PROP_CO_OWNER);
	expect_co_query_access(arg, prop,
			       DAOS_ACL_PERM_CONT_ALL &
			       ~(DAOS_ACL_PERM_GET_PROP |
				 DAOS_ACL_PERM_GET_ACL),
			       -DER_NO_PERM);
	daos_prop_free(prop);

	print_message("Owner-group with only prop access\n");
	prop = get_single_query_prop(DAOS_PROP_CO_OWNER_GROUP);
	expect_co_query_access(arg, prop,
			       DAOS_ACL_PERM_GET_PROP,
			       0);
	daos_prop_free(prop);

	print_message("Owner-group with only ACL access\n");
	prop = get_single_query_prop(DAOS_PROP_CO_OWNER_GROUP);
	expect_co_query_access(arg, prop,
			       DAOS_ACL_PERM_GET_ACL,
			       0);
	daos_prop_free(prop);

	print_message("Owner-group with no get-prop or get-acl access\n");
	prop = get_single_query_prop(DAOS_PROP_CO_OWNER_GROUP);
	expect_co_query_access(arg, prop,
			       DAOS_ACL_PERM_CONT_ALL &
			       ~(DAOS_ACL_PERM_GET_PROP |
				 DAOS_ACL_PERM_GET_ACL),
			       -DER_NO_PERM);
	daos_prop_free(prop);

	test_teardown((void **)&arg);
}

static void
expect_co_get_acl_access(test_arg_t *arg, uint64_t perms, int exp_result)
{
	daos_prop_t		*cont_prop;
	daos_prop_t		*acl_prop;
	int			 rc = 0;

	cont_prop = get_daos_prop_with_user_acl_perms(perms,
						      DAOS_PROP_CO_OWNER,
						      DAOS_PROP_CO_ACL);

	arg->cont_open_flags = DAOS_COO_RO;
	while (!rc && arg->setup_state != SETUP_CONT_CONNECT)
		rc = test_setup_next_step((void **)&arg, NULL, NULL,
					  cont_prop);
	assert_int_equal(rc, 0);

	if (arg->myrank == 0) {
		rc = daos_cont_get_acl(arg->coh, &acl_prop, NULL);
		assert_int_equal(rc, exp_result);

		if (rc == 0)
			daos_prop_free(acl_prop);
	}

	daos_prop_free(cont_prop);
	test_teardown_cont_hdl(arg);
	test_teardown_cont(arg);
}

static void
co_get_acl_access(void **state)
{
	test_arg_t	*arg0 = *state;
	test_arg_t	*arg = NULL;
	int		rc;

	rc = test_setup((void **)&arg, SETUP_EQ, arg0->multi_rank,
			DEFAULT_POOL_SIZE, NULL);
	assert_int_equal(rc, 0);

	print_message("No get-ACL permissions\n");
	expect_co_get_acl_access(arg,
				 DAOS_ACL_PERM_CONT_ALL &
				 ~DAOS_ACL_PERM_GET_ACL,
				 -DER_NO_PERM);

	print_message("Only get-ACL permissions\n");
	expect_co_get_acl_access(arg, DAOS_ACL_PERM_GET_ACL, 0);

	test_teardown((void **)&arg);
}

static void
expect_co_set_prop_access(test_arg_t *arg, daos_prop_t *prop, uint64_t perms,
			  int exp_result)
{
	daos_prop_t	*cont_prop;
	int		 rc = 0;

	cont_prop = get_daos_prop_with_user_acl_perms(perms,
						      DAOS_PROP_CO_OWNER,
						      DAOS_PROP_CO_ACL);

	while (!rc && arg->setup_state != SETUP_CONT_CONNECT)
		rc = test_setup_next_step((void **)&arg, NULL, NULL,
					  cont_prop);
	assert_int_equal(rc, 0);

	if (arg->myrank == 0) {
		rc = daos_cont_set_prop(arg->coh, prop, NULL);
		assert_int_equal(rc, exp_result);
	}

	daos_prop_free(cont_prop);
	test_teardown_cont_hdl(arg);
	test_teardown_cont(arg);
}

static void
setup_str_prop_entry(struct daos_prop_entry *entry, uint32_t type,
		     const char *val)
{
	entry->dpe_type = type;
	D_STRNDUP(entry->dpe_str, val, DAOS_ACL_MAX_PRINCIPAL_LEN);
}

static daos_prop_t *
get_daos_prop_with_owner(const char *user, const char *group)
{
	uint32_t	nr = 0;
	uint32_t	i = 0;
	daos_prop_t	*prop;

	if (user != NULL)
		nr++;
	if (group != NULL)
		nr++;

	assert_true(nr > 0); /* test error! */

	prop = daos_prop_alloc(nr);
	assert_non_null(prop);

	if (user != NULL) {
		setup_str_prop_entry(&prop->dpp_entries[i], DAOS_PROP_CO_OWNER,
				     user);
		i++;
	}

	if (group != NULL) {
		setup_str_prop_entry(&prop->dpp_entries[i],
				     DAOS_PROP_CO_OWNER_GROUP, group);
		i++;
	}

	return prop;
}

static daos_prop_t *
get_daos_prop_with_label(void)
{
	daos_prop_t	*prop;

	prop = daos_prop_alloc(1);
	assert_non_null(prop);

	setup_str_prop_entry(&prop->dpp_entries[0], DAOS_PROP_CO_LABEL,
			     "My container");

	return prop;
}

static daos_prop_t *
get_daos_prop_with_all_prop_categories(void)
{
	daos_prop_t	*prop;
	struct daos_acl	*acl;

	prop = daos_prop_alloc(4);
	assert_non_null(prop);

	setup_str_prop_entry(&prop->dpp_entries[0], DAOS_PROP_CO_LABEL,
			     "Container 1");
	setup_str_prop_entry(&prop->dpp_entries[1], DAOS_PROP_CO_OWNER,
			     "niceuser@");
	setup_str_prop_entry(&prop->dpp_entries[2], DAOS_PROP_CO_OWNER_GROUP,
			     "nicegroup@");

	acl = get_daos_acl_with_owner_perms(DAOS_ACL_PERM_CONT_ALL);
	prop->dpp_entries[3].dpe_type = DAOS_PROP_CO_ACL;
	prop->dpp_entries[3].dpe_val_ptr = acl;

	return prop;
}

static void
co_set_prop_access(void **state)
{
	test_arg_t	*arg0 = *state;
	daos_prop_t	*prop;
	test_arg_t	*arg = NULL;
	int		 rc;

	rc = test_setup((void **)&arg, SETUP_EQ, arg0->multi_rank,
			DEFAULT_POOL_SIZE, NULL);
	assert_int_equal(rc, 0);

	/*
	 * ACL modification through set-prop only works if you have set-ACL
	 * permissions
	 */
	print_message("No set-ACL permissions\n");
	prop = get_daos_prop_with_owner_acl_perms(DAOS_ACL_PERM_CONT_ALL,
						  DAOS_PROP_CO_ACL);
	expect_co_set_prop_access(arg, prop,
				  DAOS_ACL_PERM_CONT_ALL &
				  ~DAOS_ACL_PERM_SET_ACL,
				  -DER_NO_PERM);
	daos_prop_free(prop);

	print_message("Has set-ACL permissions\n");
	prop = get_daos_prop_with_owner_acl_perms(DAOS_ACL_PERM_CONT_ALL,
						  DAOS_PROP_CO_ACL);
	expect_co_set_prop_access(arg, prop,
				  DAOS_ACL_PERM_READ |
				  DAOS_ACL_PERM_SET_ACL,
				  0);
	daos_prop_free(prop);

	/*
	 * Owner modification through set-prop only works if you have set-owner
	 * permissions
	 */
	print_message("Set owner only, with no set-owner perms\n");
	prop = get_daos_prop_with_owner("someuser@", NULL);
	expect_co_set_prop_access(arg, prop,
				  DAOS_ACL_PERM_CONT_ALL &
				  ~DAOS_ACL_PERM_SET_OWNER,
				  -DER_NO_PERM);
	daos_prop_free(prop);

	print_message("Set owner-group only, with no set-owner perms\n");
	prop = get_daos_prop_with_owner(NULL, "somegroup@");
	expect_co_set_prop_access(arg, prop,
				  DAOS_ACL_PERM_CONT_ALL &
				  ~DAOS_ACL_PERM_SET_OWNER,
				  -DER_NO_PERM);
	daos_prop_free(prop);

	print_message("Set both owner and group, with no set-owner perms\n");
	prop = get_daos_prop_with_owner("someuser@", "somegroup@");
	expect_co_set_prop_access(arg, prop,
				  DAOS_ACL_PERM_CONT_ALL &
				  ~DAOS_ACL_PERM_SET_OWNER,
				  -DER_NO_PERM);
	daos_prop_free(prop);

	print_message("Set both owner and group, with set-owner perms\n");
	prop = get_daos_prop_with_owner("someuser@", "somegroup@");
	expect_co_set_prop_access(arg, prop,
				  DAOS_ACL_PERM_READ | DAOS_ACL_PERM_SET_OWNER,
				  0);
	daos_prop_free(prop);

	/*
	 * Setting regular props requires set-prop permission
	 */
	print_message("Set label, with no set-prop perms\n");
	prop = get_daos_prop_with_label();
	expect_co_set_prop_access(arg, prop,
				  DAOS_ACL_PERM_CONT_ALL &
				  ~DAOS_ACL_PERM_SET_PROP,
				  -DER_NO_PERM);
	daos_prop_free(prop);

	print_message("Set label, with set-prop perms\n");
	prop = get_daos_prop_with_label();
	expect_co_set_prop_access(arg, prop,
				  DAOS_ACL_PERM_READ | DAOS_ACL_PERM_SET_PROP,
				  0);
	daos_prop_free(prop);

	/*
	 * Set all three categories requires all three permissions
	 */
	print_message("Set multiple, with no set-prop perms\n");
	prop = get_daos_prop_with_all_prop_categories();
	expect_co_set_prop_access(arg, prop,
				  DAOS_ACL_PERM_CONT_ALL &
				  ~DAOS_ACL_PERM_SET_PROP,
				  -DER_NO_PERM);
	daos_prop_free(prop);

	print_message("Set multiple, with no set-owner perms\n");
	prop = get_daos_prop_with_all_prop_categories();
	expect_co_set_prop_access(arg, prop,
				  DAOS_ACL_PERM_CONT_ALL &
				  ~DAOS_ACL_PERM_SET_OWNER,
				  -DER_NO_PERM);
	daos_prop_free(prop);

	print_message("Set multiple, with no set-ACL perms\n");
	prop = get_daos_prop_with_all_prop_categories();
	expect_co_set_prop_access(arg, prop,
				  DAOS_ACL_PERM_CONT_ALL &
				  ~DAOS_ACL_PERM_SET_OWNER,
				  -DER_NO_PERM);
	daos_prop_free(prop);

	print_message("Set multiple, with all required perms\n");
	prop = get_daos_prop_with_all_prop_categories();
	expect_co_set_prop_access(arg, prop,
				  DAOS_ACL_PERM_READ |
				  DAOS_ACL_PERM_SET_PROP |
				  DAOS_ACL_PERM_SET_OWNER |
				  DAOS_ACL_PERM_SET_ACL,
				  0);
	daos_prop_free(prop);

	test_teardown((void **)&arg);
}

static void
expect_co_overwrite_acl_access(test_arg_t *arg, uint64_t perms, int exp_result)
{
	daos_prop_t	*cont_prop;
	struct daos_acl	*acl = NULL;
	int		 rc = 0;

	cont_prop = get_daos_prop_with_user_acl_perms(perms,
						      DAOS_PROP_CO_OWNER,
						      DAOS_PROP_CO_ACL);

	while (!rc && arg->setup_state != SETUP_CONT_CONNECT)
		rc = test_setup_next_step((void **)&arg, NULL, NULL,
					  cont_prop);
	assert_int_equal(rc, 0);

	if (arg->myrank == 0) {
		acl = get_daos_acl_with_owner_perms(DAOS_ACL_PERM_CONT_ALL);

		rc = daos_cont_overwrite_acl(arg->coh, acl, NULL);
		assert_int_equal(rc, exp_result);

		daos_acl_free(acl);
	}

	daos_prop_free(cont_prop);
	test_teardown_cont_hdl(arg);
	test_teardown_cont(arg);
}

static void
expect_co_update_acl_access(test_arg_t *arg, uint64_t perms, int exp_result)
{
	daos_prop_t	*cont_prop;
	struct daos_acl	*acl = NULL;
	int		 rc = 0;

	cont_prop = get_daos_prop_with_user_acl_perms(perms,
						      DAOS_PROP_CO_OWNER,
						      DAOS_PROP_CO_ACL);

	while (!rc && arg->setup_state != SETUP_CONT_CONNECT)
		rc = test_setup_next_step((void **)&arg, NULL, NULL,
					  cont_prop);
	assert_int_equal(rc, 0);

	if (arg->myrank == 0) {
		acl = get_daos_acl_with_owner_perms(DAOS_ACL_PERM_CONT_ALL);

		rc = daos_cont_update_acl(arg->coh, acl, NULL);
		assert_int_equal(rc, exp_result);

		daos_acl_free(acl);
	}

	daos_prop_free(cont_prop);
	test_teardown_cont_hdl(arg);
	test_teardown_cont(arg);
}

static void
expect_co_delete_acl_access(test_arg_t *arg, uint64_t perms, int exp_result)
{
	daos_prop_t	*cont_prop;
	int		 rc = 0;

	cont_prop = get_daos_prop_with_user_acl_perms(perms,
						      DAOS_PROP_CO_OWNER,
						      DAOS_PROP_CO_ACL);

	while (!rc && arg->setup_state != SETUP_CONT_CONNECT)
		rc = test_setup_next_step((void **)&arg, NULL, NULL,
					  cont_prop);
	assert_int_equal(rc, 0);

	if (arg->myrank == 0) {
		rc = daos_cont_delete_acl(arg->coh, DAOS_ACL_OWNER, NULL, NULL);
		assert_int_equal(rc, exp_result);
	}

	daos_prop_free(cont_prop);
	test_teardown_cont_hdl(arg);
	test_teardown_cont(arg);
}

static void
co_modify_acl_access(void **state)
{
	test_arg_t	*arg0 = *state;
	test_arg_t	*arg = NULL;
	int		 rc;
	uint64_t	 no_set_acl_perm = DAOS_ACL_PERM_CONT_ALL &
					   ~DAOS_ACL_PERM_SET_ACL;
	uint64_t	 min_set_acl_perm = DAOS_ACL_PERM_READ |
					    DAOS_ACL_PERM_SET_ACL;

	rc = test_setup((void **)&arg, SETUP_EQ, arg0->multi_rank,
			DEFAULT_POOL_SIZE, NULL);
	assert_int_equal(rc, 0);

	print_message("Overwrite ACL denied with no set-ACL perm\n");
	expect_co_overwrite_acl_access(arg, no_set_acl_perm,
				       -DER_NO_PERM);

	print_message("Overwrite ACL allowed with set-ACL perm\n");
	expect_co_overwrite_acl_access(arg, min_set_acl_perm,
				       0);

	print_message("Update ACL denied with no set-ACL perm\n");
	expect_co_update_acl_access(arg,
				    DAOS_ACL_PERM_CONT_ALL &
				    ~DAOS_ACL_PERM_SET_ACL,
				    -DER_NO_PERM);

	print_message("Update ACL allowed with set-ACL perm\n");
	expect_co_update_acl_access(arg,
				    DAOS_ACL_PERM_READ |
				    DAOS_ACL_PERM_SET_ACL,
				    0);

	print_message("Delete ACL denied with no set-ACL perm\n");
	expect_co_delete_acl_access(arg,
				    DAOS_ACL_PERM_CONT_ALL &
				    ~DAOS_ACL_PERM_SET_ACL,
				    -DER_NO_PERM);

	print_message("Delete ACL allowed with set-ACL perm\n");
	expect_co_delete_acl_access(arg,
				    DAOS_ACL_PERM_READ |
				    DAOS_ACL_PERM_SET_ACL,
				    0);

	test_teardown((void **)&arg);
}

static void
expect_ownership(test_arg_t *arg, d_string_t user, d_string_t grp)
{
	int			 rc;
	daos_prop_t		*prop;
	struct daos_prop_entry	*entry;

	prop = daos_prop_alloc(2);
	assert_non_null(prop);

	prop->dpp_entries[0].dpe_type = DAOS_PROP_CO_OWNER;
	prop->dpp_entries[1].dpe_type = DAOS_PROP_CO_OWNER_GROUP;

	rc = daos_cont_query(arg->coh, NULL, prop, NULL);
	assert_int_equal(rc, 0);

	entry = daos_prop_entry_get(prop, DAOS_PROP_CO_OWNER);
	assert_non_null(entry);
	assert_string_equal(entry->dpe_str, user);

	entry = daos_prop_entry_get(prop, DAOS_PROP_CO_OWNER_GROUP);
	assert_non_null(entry);
	assert_string_equal(entry->dpe_str, grp);

	daos_prop_free(prop);
}

static void
co_set_owner(void **state)
{
	test_arg_t	*arg0 = *state;
	test_arg_t	*arg = NULL;
	d_string_t	 original_user;
	d_string_t	 original_grp;
	d_string_t	 new_user = "newuser@";
	d_string_t	 new_grp = "newgrp@";
	int		 rc;

	rc = test_setup((void **)&arg, SETUP_CONT_CONNECT, arg0->multi_rank,
			DEFAULT_POOL_SIZE, NULL);
	assert_int_equal(rc, 0);

	/*
	 * To start with, the euid/egid are the owner user/group.
	 */
	assert_int_equal(daos_acl_uid_to_principal(geteuid(), &original_user),
			 0);
	assert_int_equal(daos_acl_gid_to_principal(getegid(), &original_grp),
			 0);

	if (arg->myrank == 0) {
		print_message("Set owner with null params\n");
		rc = daos_cont_set_owner(arg->coh, NULL, NULL, NULL);
		assert_int_equal(rc, -DER_INVAL);

		print_message("Set owner with invalid user\n");
		rc = daos_cont_set_owner(arg->coh, "not_a_valid_user", new_grp,
					 NULL);
		assert_int_equal(rc, -DER_INVAL);

		print_message("Set owner with invalid grp\n");
		rc = daos_cont_set_owner(arg->coh, new_user, "not_a_valid_grp",
					 NULL);
		assert_int_equal(rc, -DER_INVAL);

		print_message("Set owner user\n");
		rc = daos_cont_set_owner(arg->coh, new_user, NULL, NULL);
		assert_int_equal(rc, 0);
		expect_ownership(arg, new_user, original_grp);

		print_message("Change owner user back\n");
		rc = daos_cont_set_owner(arg->coh, original_user, NULL, NULL);
		assert_int_equal(rc, 0);
		expect_ownership(arg, original_user, original_grp);

		print_message("Set owner group\n");
		rc = daos_cont_set_owner(arg->coh, NULL, new_grp, NULL);
		assert_int_equal(rc, 0);
		expect_ownership(arg, original_user, new_grp);

		print_message("Change owner group back\n");
		rc = daos_cont_set_owner(arg->coh, NULL, original_grp, NULL);
		assert_int_equal(rc, 0);
		expect_ownership(arg, original_user, original_grp);

		print_message("Set both owner user and group\n");
		rc = daos_cont_set_owner(arg->coh, new_user, new_grp, NULL);
		assert_int_equal(rc, 0);
		expect_ownership(arg, new_user, new_grp);
	}

	D_FREE(original_user);
	D_FREE(original_grp);
	test_teardown((void **)&arg);
}

static void
expect_co_set_owner_access(test_arg_t *arg, d_string_t user, d_string_t grp,
			   uint64_t perms, int exp_result)
{
	daos_prop_t	*cont_prop;
	int		 rc = 0;

	cont_prop = get_daos_prop_with_owner_acl_perms(perms,
						       DAOS_PROP_CO_ACL);

	while (!rc && arg->setup_state != SETUP_CONT_CONNECT)
		rc = test_setup_next_step((void **)&arg, NULL, NULL,
					  cont_prop);
	assert_int_equal(rc, 0);

	if (arg->myrank == 0) {
		rc = daos_cont_set_owner(arg->coh, user, grp, NULL);
		assert_int_equal(rc, exp_result);
	}

	daos_prop_free(cont_prop);
	test_teardown_cont_hdl(arg);
	test_teardown_cont(arg);
}

static void
co_set_owner_access(void **state)
{
	test_arg_t	*arg0 = *state;
	test_arg_t	*arg = NULL;
	int		 rc;
	uint64_t	 no_perm = DAOS_ACL_PERM_CONT_ALL &
				   ~DAOS_ACL_PERM_SET_OWNER;

	rc = test_setup((void **)&arg, SETUP_EQ, arg0->multi_rank,
			DEFAULT_POOL_SIZE, NULL);
	assert_int_equal(rc, 0);

	print_message("Set owner user denied with no set-owner perm\n");
	expect_co_set_owner_access(arg, "user@", NULL, no_perm,
				   -DER_NO_PERM);

	print_message("Set owner group denied with no set-owner perm\n");
	expect_co_set_owner_access(arg, NULL, "group@", no_perm,
				   -DER_NO_PERM);

	print_message("Set both owner and grp denied with no set-owner perm\n");
	expect_co_set_owner_access(arg, "user@", "group@", no_perm,
				   -DER_NO_PERM);

	print_message("Set owner allowed with set-owner perm\n");
	expect_co_set_owner_access(arg, "user@", "group@",
				   DAOS_ACL_PERM_READ |
				   DAOS_ACL_PERM_SET_OWNER,
				   0);

	test_teardown((void **)&arg);
}

static void
<<<<<<< HEAD
co_owner_implicit_access(void **state)
{
	test_arg_t	*arg0 = *state;
	test_arg_t	*arg = NULL;
	int		 rc;
	daos_prop_t	*owner_deny_prop;
	struct daos_acl	*acl;
	daos_prop_t	*tmp_prop;
	daos_prop_t	*acl_prop;

	/*
	 * An owner with no permissions still has get/set ACL access
	 * implicitly
	 */
	owner_deny_prop = get_daos_prop_with_owner_acl_perms(0,
							     DAOS_PROP_CO_ACL);

	rc = test_setup((void **)&arg, SETUP_EQ, arg0->multi_rank,
			DEFAULT_POOL_SIZE, NULL);
	assert_int_equal(rc, 0);

	while (!rc && arg->setup_state != SETUP_CONT_CONNECT)
		rc = test_setup_next_step((void **)&arg, NULL, NULL,
					  owner_deny_prop);
	assert_int_equal(rc, 0);

	print_message("Owner has no permissions for non-ACL access\n");

	print_message("- Verify get-prop denied\n");
	tmp_prop = daos_prop_alloc(0);
	rc = daos_cont_query(arg->coh, NULL, tmp_prop, NULL);
	assert_int_equal(rc, -DER_NO_PERM);
	daos_prop_free(tmp_prop);

	print_message("- Verify set-prop denied\n");
	tmp_prop = daos_prop_alloc(1);
	tmp_prop->dpp_entries[0].dpe_type = DAOS_PROP_CO_LABEL;
	D_STRNDUP(tmp_prop->dpp_entries[0].dpe_str, "My Label", 16);
	rc = daos_cont_set_prop(arg->coh, tmp_prop, NULL);
	assert_int_equal(rc, -DER_NO_PERM);
	daos_prop_free(tmp_prop);

	print_message("- Verify set-owner denied\n");
	rc = daos_cont_set_owner(arg->coh, "somebody@", "somegroup@", NULL);
	assert_int_equal(rc, -DER_NO_PERM);

	print_message("Owner has get-ACL access implicitly\n");
	rc = daos_cont_get_acl(arg->coh, &acl_prop, NULL);
	assert_int_equal(rc, 0);

	/* sanity check */
	assert_non_null(daos_prop_entry_get(acl_prop, DAOS_PROP_CO_ACL));
	assert_non_null(daos_prop_entry_get(acl_prop, DAOS_PROP_CO_OWNER));
	assert_non_null(daos_prop_entry_get(acl_prop,
					    DAOS_PROP_CO_OWNER_GROUP));
	daos_prop_free(acl_prop);

	print_message("Owner has set-ACL implicitly\n");
	/* Just a copy of the current ACL */
	acl = daos_acl_dup(owner_deny_prop->dpp_entries[0].dpe_val_ptr);

	print_message("- Verify overwrite-ACL\n");
	rc = daos_cont_overwrite_acl(arg->coh, acl, NULL);
	assert_int_equal(rc, 0);

	print_message("- Verify update-ACL\n");
	rc = daos_cont_update_acl(arg->coh, acl, NULL);
	assert_int_equal(rc, 0);

	print_message("- Verify delete-ACL\n");
	rc = daos_cont_delete_acl(arg->coh, DAOS_ACL_OWNER, NULL, NULL);
	assert_int_equal(rc, 0);

	daos_acl_free(acl);
	daos_prop_free(owner_deny_prop);
	test_teardown((void **)&arg);
=======
co_destroy_force(void **state)
{
	test_arg_t	*arg = *state;
	uuid_t		 uuid;
	daos_handle_t	 coh;
	daos_cont_info_t info;
	int		 rc;

	if (arg->myrank != 0)
		return;

	uuid_generate(uuid);

	print_message("creating container "DF_UUIDF"\n",
		      DP_UUID(uuid));
	rc = daos_cont_create(arg->pool.poh, uuid, NULL, NULL);
	assert_int_equal(rc, 0);

	print_message("opening container\n");
	rc = daos_cont_open(arg->pool.poh, uuid, DAOS_COO_RW, &coh,
			    &info, NULL);
	assert_int_equal(rc, 0);

	print_message("destroying container (force=false): should err\n");
	rc = daos_cont_destroy(arg->pool.poh, uuid, 0 /* force */, NULL);
	assert_int_equal(rc, -DER_BUSY);

	print_message("destroying container (force=true): should succeed\n");
	rc = daos_cont_destroy(arg->pool.poh, uuid, 1 /* force */, NULL);
	assert_int_equal(rc, 0);

	print_message("closing container: should succeed\n");
	rc = daos_cont_close(coh, NULL);
	assert_int_equal(rc, 0);
>>>>>>> a2241ee1
}

static int
co_setup_sync(void **state)
{
	async_disable(state);
	return test_setup(state, SETUP_CONT_CONNECT, true, DEFAULT_POOL_SIZE,
			  NULL);
}

static int
co_setup_async(void **state)
{
	async_enable(state);
	return test_setup(state, SETUP_CONT_CONNECT, true, DEFAULT_POOL_SIZE,
			  NULL);
}

static int
setup(void **state)
{
	return test_setup(state, SETUP_POOL_CONNECT, true, DEFAULT_POOL_SIZE,
			  NULL);
}

static const struct CMUnitTest co_tests[] = {
	{ "CONT1: create/open/close/destroy container",
	  co_create, async_disable, test_case_teardown},
	{ "CONT2: create/open/close/destroy container (async)",
	  co_create, async_enable, test_case_teardown},
	{ "CONT3: container handle local2glocal and global2local",
	  co_create, hdl_share_enable, test_case_teardown},
	{ "CONT4: set/get/list user-defined container attributes (sync)",
	  co_attribute, co_setup_sync, test_case_teardown},
	{ "CONT5: set/get/list user-defined container attributes (async)",
	  co_attribute, co_setup_async, test_case_teardown},
	{ "CONT6: create container with properties and query",
	  co_properties, NULL, test_case_teardown},
	{ "CONT7: retry CONT_{CLOSE,DESTROY,QUERY}",
	  co_op_retry, NULL, test_case_teardown},
	{ "CONT8: get/set container ACL",
	  co_acl, NULL, test_case_teardown},
	{ "CONT9: container set prop",
	  co_set_prop, NULL, test_case_teardown},
	{ "CONT10: container create access denied",
	  co_create_access_denied, NULL, test_case_teardown},
	{ "CONT11: container destroy access denied",
	  co_destroy_access_denied, NULL, test_case_teardown},
	{ "CONT12: container destroy allowed by pool ACL only",
	  co_destroy_allowed_by_pool, NULL, test_case_teardown},
	{ "CONT13: container open access by ACL",
	  co_open_access, NULL, test_case_teardown},
	{ "CONT14: container query access by ACL",
	  co_query_access, NULL, test_case_teardown},
	{ "CONT15: container get-acl access by ACL",
	  co_get_acl_access, NULL, test_case_teardown},
	{ "CONT16: container set-prop access by ACL",
	  co_set_prop_access, NULL, test_case_teardown},
	{ "CONT17: container overwrite/update/delete ACL access by ACL",
	  co_modify_acl_access, NULL, test_case_teardown},
	{ "CONT18: container set owner",
	  co_set_owner, NULL, test_case_teardown},
	{ "CONT19: container set-owner access by ACL",
	  co_set_owner_access, NULL, test_case_teardown},
<<<<<<< HEAD
	{ "CONT20: container owner has implicit ACL access",
	  co_owner_implicit_access, NULL, test_case_teardown},
=======
	{ "CONT20: container destroy force",
	  co_destroy_force, NULL, test_case_teardown},
>>>>>>> a2241ee1
};

int
run_daos_cont_test(int rank, int size)
{
	int rc = 0;

	rc = cmocka_run_group_tests_name("DAOS container tests",
					 co_tests, setup, test_teardown);
	MPI_Barrier(MPI_COMM_WORLD);
	return rc;
}<|MERGE_RESOLUTION|>--- conflicted
+++ resolved
@@ -1779,7 +1779,43 @@
 }
 
 static void
-<<<<<<< HEAD
+co_destroy_force(void **state)
+{
+	test_arg_t	*arg = *state;
+	uuid_t		 uuid;
+	daos_handle_t	 coh;
+	daos_cont_info_t info;
+	int		 rc;
+
+	if (arg->myrank != 0)
+		return;
+
+	uuid_generate(uuid);
+
+	print_message("creating container "DF_UUIDF"\n",
+		      DP_UUID(uuid));
+	rc = daos_cont_create(arg->pool.poh, uuid, NULL, NULL);
+	assert_int_equal(rc, 0);
+
+	print_message("opening container\n");
+	rc = daos_cont_open(arg->pool.poh, uuid, DAOS_COO_RW, &coh,
+			    &info, NULL);
+	assert_int_equal(rc, 0);
+
+	print_message("destroying container (force=false): should err\n");
+	rc = daos_cont_destroy(arg->pool.poh, uuid, 0 /* force */, NULL);
+	assert_int_equal(rc, -DER_BUSY);
+
+	print_message("destroying container (force=true): should succeed\n");
+	rc = daos_cont_destroy(arg->pool.poh, uuid, 1 /* force */, NULL);
+	assert_int_equal(rc, 0);
+
+	print_message("closing container: should succeed\n");
+	rc = daos_cont_close(coh, NULL);
+	assert_int_equal(rc, 0);
+}
+
+static void
 co_owner_implicit_access(void **state)
 {
 	test_arg_t	*arg0 = *state;
@@ -1856,42 +1892,6 @@
 	daos_acl_free(acl);
 	daos_prop_free(owner_deny_prop);
 	test_teardown((void **)&arg);
-=======
-co_destroy_force(void **state)
-{
-	test_arg_t	*arg = *state;
-	uuid_t		 uuid;
-	daos_handle_t	 coh;
-	daos_cont_info_t info;
-	int		 rc;
-
-	if (arg->myrank != 0)
-		return;
-
-	uuid_generate(uuid);
-
-	print_message("creating container "DF_UUIDF"\n",
-		      DP_UUID(uuid));
-	rc = daos_cont_create(arg->pool.poh, uuid, NULL, NULL);
-	assert_int_equal(rc, 0);
-
-	print_message("opening container\n");
-	rc = daos_cont_open(arg->pool.poh, uuid, DAOS_COO_RW, &coh,
-			    &info, NULL);
-	assert_int_equal(rc, 0);
-
-	print_message("destroying container (force=false): should err\n");
-	rc = daos_cont_destroy(arg->pool.poh, uuid, 0 /* force */, NULL);
-	assert_int_equal(rc, -DER_BUSY);
-
-	print_message("destroying container (force=true): should succeed\n");
-	rc = daos_cont_destroy(arg->pool.poh, uuid, 1 /* force */, NULL);
-	assert_int_equal(rc, 0);
-
-	print_message("closing container: should succeed\n");
-	rc = daos_cont_close(coh, NULL);
-	assert_int_equal(rc, 0);
->>>>>>> a2241ee1
 }
 
 static int
@@ -1956,13 +1956,10 @@
 	  co_set_owner, NULL, test_case_teardown},
 	{ "CONT19: container set-owner access by ACL",
 	  co_set_owner_access, NULL, test_case_teardown},
-<<<<<<< HEAD
-	{ "CONT20: container owner has implicit ACL access",
-	  co_owner_implicit_access, NULL, test_case_teardown},
-=======
 	{ "CONT20: container destroy force",
 	  co_destroy_force, NULL, test_case_teardown},
->>>>>>> a2241ee1
+	{ "CONT21: container owner has implicit ACL access",
+	  co_owner_implicit_access, NULL, test_case_teardown},
 };
 
 int
