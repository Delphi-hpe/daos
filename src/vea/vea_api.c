--- conflicted
+++ resolved
@@ -379,21 +379,12 @@
 process_resrvd_list(struct vea_space_info *vsi, struct vea_hint_context *hint,
 		    d_list_t *resrvd_list, bool publish)
 {
-<<<<<<< HEAD
-	struct vea_resrvd_ext *resrvd, *tmp;
+	struct vea_resrvd_ext	*resrvd, *tmp;
 	struct vea_free_extent vfe = {0};
-	unsigned int flags = VEA_FL_GEN_AGE;
-	uint64_t seq_max = 0, seq_min = 0;
-	uint64_t off_c = 0, off_p = 0;
-	int rc = 0;
-=======
-	struct vea_resrvd_ext	*resrvd, *tmp;
-	struct vea_free_extent	 vfe;
 	uint64_t		 seq_max = 0, seq_min = 0;
 	uint64_t		 off_c = 0, off_p = 0;
 	uint64_t		 cur_time;
 	int			 rc = 0;
->>>>>>> a1a363a7
 
 	if (d_list_empty(resrvd_list))
 		return 0;
