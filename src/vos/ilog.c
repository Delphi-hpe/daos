--- conflicted
+++ resolved
@@ -1689,7 +1689,6 @@
 	return empty;
 }
 
-<<<<<<< HEAD
 uint32_t *
 ilog_ts_idx_get(struct ilog_df *ilog_df)
 {
@@ -1699,7 +1698,8 @@
 	root = (struct ilog_root *)ilog_df;
 
 	return &root->lr_ts_idx;
-=======
+}
+
 uint32_t
 ilog_version_get(daos_handle_t loh)
 {
@@ -1712,5 +1712,4 @@
 	}
 
 	return ilog_mag2ver(lctx->ic_root->lr_magic);
->>>>>>> 573ec645
 }