--- conflicted
+++ resolved
@@ -236,20 +236,6 @@
 	dtab_df->tt_entry_head = UMOFF_NULL;
 	dtab_df->tt_entry_tail = UMOFF_NULL;
 
-	/* For recording the lowest active epoch, we assume that epochs and
-	 * corresponding transactions are generated serially -- i.e. the last
-	 * allocated transaction also has the highest epoch number. This means
-	 * the lowest and highest epochs are guaranteed to be at the head and
-	 * tail of the active list (we only track the tail). If this assumption
-	 * is false, we may need a different approach to keep track of the
-	 * lowest active epoch (either insert new transactions in the correct
-	 * order, or use a min-heap instead of a list).
-	 *
-	 * On the other hand, the order in which transactions are committed
-	 * is not guaranteed and it should not really matter.
-	 */
-	dtab_df->tt_active_tail = UMOFF_NULL;
-
 	dbtree_close(hdl);
 	return 0;
 }
@@ -765,46 +751,6 @@
 	}
 }
 
-static void
-vos_dtx_unlink_active(struct vos_container *cont, struct vos_dtx_entry_df *dtx)
-{
-	struct umem_instance	*umm = &cont->vc_pool->vp_umm;
-	struct vos_dtx_table_df *tab = &cont->vc_cont_df->cd_dtx_table_df;
-	struct vos_dtx_entry_df	*ent;
-
-	umem_tx_add_ptr(umm, tab, sizeof(*tab));
-	if (dtx_is_null(dtx->te_next)) { /* The tail of the DTXs list. */
-		if (dtx_is_null(dtx->te_prev)) { /* The unique one on list. */
-			tab->tt_active_tail = UMOFF_NULL;
-			cont->vc_cont_df->cd_lpe = DAOS_EPOCH_MAX;
-		} else {
-			ent = umem_off2ptr(umm, dtx->te_prev);
-			umem_tx_add_ptr(umm, &ent->te_next,
-					sizeof(ent->te_next));
-			tab->tt_active_tail = dtx->te_prev;
-			ent->te_next = UMOFF_NULL;
-			dtx->te_prev = UMOFF_NULL;
-		}
-	} else if (dtx_is_null(dtx->te_prev)) { /* The head of DTXs list */
-		ent = umem_off2ptr(umm, dtx->te_next);
-		umem_tx_add_ptr(umm, &ent->te_prev, sizeof(ent->te_prev));
-		ent->te_prev = UMOFF_NULL;
-		dtx->te_next = UMOFF_NULL;
-		cont->vc_cont_df->cd_lpe = ent->te_epoch;
-	} else {
-		ent = umem_off2ptr(umm, dtx->te_next);
-		umem_tx_add_ptr(umm, &ent->te_prev, sizeof(ent->te_prev));
-		ent->te_prev = dtx->te_prev;
-
-		ent = umem_off2ptr(umm, dtx->te_prev);
-		umem_tx_add_ptr(umm, &ent->te_next, sizeof(ent->te_next));
-		ent->te_next = dtx->te_next;
-
-		dtx->te_prev = UMOFF_NULL;
-		dtx->te_next = UMOFF_NULL;
-	}
-}
-
 static int
 vos_dtx_commit_one(struct vos_container *cont, struct dtx_id *dti)
 {
@@ -813,8 +759,8 @@
 	struct vos_dtx_entry_df		*ent;
 	struct vos_dtx_table_df		*tab;
 	struct dtx_rec_bundle		 rbund;
-	d_iov_t				 kiov;
-	d_iov_t				 riov;
+	d_iov_t			 kiov;
+	d_iov_t			 riov;
 	umem_off_t			 umoff;
 	int				 rc = 0;
 
@@ -844,9 +790,7 @@
 	tab = &cont->vc_cont_df->cd_dtx_table_df;
 	umem_tx_add_ptr(umm, tab, sizeof(*tab));
 
-	vos_dtx_unlink_active(cont, dtx);
 	tab->tt_count++;
-	cont->vc_cont_df->cd_hce = MAX(cont->vc_cont_df->cd_hce, dtx->te_epoch);
 	if (dtx_is_null(tab->tt_entry_tail)) {
 		D_ASSERT(dtx_is_null(tab->tt_entry_head));
 
@@ -882,23 +826,6 @@
 vos_dtx_abort_one(struct vos_container *cont, daos_epoch_t epoch,
 		  struct dtx_id *dti, bool force)
 {
-<<<<<<< HEAD
-	d_iov_t		 kiov;
-	umem_off_t	 umoff;
-	int		 rc;
-
-	d_iov_set(&kiov, dti, sizeof(*dti));
-	rc = dbtree_delete(cont->vc_dtx_active_hdl, BTR_PROBE_EQ, &kiov,
-			   &umoff);
-	if (rc == 0) {
-		struct vos_dtx_entry_df	*dtx;
-
-		dtx = umem_off2ptr(&cont->vc_pool->vp_umm, umoff);
-		umem_tx_add_ptr(&cont->vc_pool->vp_umm, dtx, sizeof(*dtx));
-		vos_dtx_unlink_active(cont, dtx);
-		dtx_rec_release(&cont->vc_pool->vp_umm, umoff, true, true);
-	}
-=======
 	d_iov_t			kiov;
 	umem_off_t		off;
 	dbtree_probe_opc_t	opc = BTR_PROBE_EQ;
@@ -926,7 +853,6 @@
 		dtx_rec_release(&cont->vc_pool->vp_umm, off, true, true);
 
 out:
->>>>>>> 3a126478
 	D_DEBUG(DB_TRACE, "Abort the DTX "DF_DTI": rc = %d\n", DP_DTI(dti), rc);
 
 	if (rc != 0 && force)
@@ -950,23 +876,19 @@
 	      umem_off_t rec_umoff, struct vos_dtx_entry_df **dtxp)
 {
 	struct vos_dtx_entry_df	*dtx;
-	struct vos_dtx_entry_df	*ent;
-	struct vos_dtx_table_df	*tab;
 	struct vos_container	*cont;
 	umem_off_t		 dtx_umoff;
-	d_iov_t			 kiov;
-	d_iov_t			 riov;
+	d_iov_t		 kiov;
+	d_iov_t		 riov;
 	struct dtx_rec_bundle	 rbund;
-	int			 rc = DER_SUCCESS;
+	int			 rc;
 
 	cont = vos_hdl2cont(dth->dth_coh);
 	D_ASSERT(cont != NULL);
 
 	dtx_umoff = umem_zalloc(umm, sizeof(struct vos_dtx_entry_df));
-	if (dtx_is_null(dtx_umoff)) {
-		rc = -DER_NOSPACE;
-		goto out;
-	}
+	if (dtx_is_null(dtx_umoff))
+		return -DER_NOSPACE;
 
 	dtx = umem_off2ptr(umm, dtx_umoff);
 	dtx->te_xid = dth->dth_xid;
@@ -980,39 +902,18 @@
 	dtx->te_time = crt_hlc_get();
 	dtx->te_records = rec_umoff;
 	dtx->te_next = UMOFF_NULL;
+	dtx->te_prev = UMOFF_NULL;
 
 	rbund.trb_umoff = dtx_umoff;
 	d_iov_set(&riov, &rbund, sizeof(rbund));
 	d_iov_set(&kiov, &dth->dth_xid, sizeof(dth->dth_xid));
 	rc = dbtree_upsert(cont->vc_dtx_active_hdl, BTR_PROBE_EQ,
 			   DAOS_INTENT_UPDATE, &kiov, &riov);
-	if (rc)
-		goto out;
-
-	dth->dth_ent = dtx_umoff;
-	*dtxp = dtx;
-
-	tab = &cont->vc_cont_df->cd_dtx_table_df;
-	umem_tx_add_ptr(umm, tab, sizeof(*tab));
-
-	dtx->te_prev = tab->tt_active_tail;
-	if (dtx_is_null(tab->tt_active_tail)) {
-		D_ASSERTF(cont->vc_cont_df->cd_lpe == DAOS_EPOCH_MAX,
-			  DF_U64" "DF_U64,
-			  cont->vc_cont_df->cd_lpe, dtx->te_epoch);
-		cont->vc_cont_df->cd_lpe = dtx->te_epoch;
-	} else {
-		D_ASSERTF(cont->vc_cont_df->cd_lpe <= dtx->te_epoch,
-			  DF_U64" "DF_U64,
-			  cont->vc_cont_df->cd_lpe, dtx->te_epoch);
-
-		ent = umem_off2ptr(umm, tab->tt_active_tail);
-		umem_tx_add_ptr(umm, &ent->te_next, sizeof(ent->te_next));
-
-		ent->te_next = dtx_umoff;
-	}
-	tab->tt_active_tail = dtx_umoff;
-out:
+	if (rc == 0) {
+		dth->dth_ent = dtx_umoff;
+		*dtxp = dtx;
+	}
+
 	return rc;
 }
 
